--- conflicted
+++ resolved
@@ -343,7 +343,12 @@
 	  --module tasks.eu.eurostat_bulkdownload EURegionalTables \
 	  --parallel-scheduling --workers=2
 
-<<<<<<< HEAD
+### fr
+fr-all:
+	docker-compose run --rm bigmetadata luigi \
+		--module tasks.fr.insee InseeAll \
+		--parallel-scheduling --workers=8
+    
 ### mx
 mx-all: mx-geo mx-census
 
@@ -355,13 +360,7 @@
 mx-census:
 	docker-compose run --rm bigmetadata luigi \
 		--module tasks.mx.inegi AllCensus \
-=======
-### fr
-fr-all:
-	docker-compose run --rm bigmetadata luigi \
-		--module tasks.fr.insee InseeAll \
->>>>>>> ff0299c7
-		--parallel-scheduling --workers=8
+    --parallel-scheduling --workers=8
 
 ### us
 acs:
