SHELL = /bin/bash

sh:
	docker-compose run --rm bigmetadata /bin/bash

extension-perftest: extension
	docker-compose run --rm bigmetadata nosetests -s observatory-extension/src/python/test/perftest.py

extension-perftest-record: extension
	mkdir -p perftest
	docker-compose run --rm \
	  -e OBS_RECORD_TEST=true \
	  -e OBS_PERFTEST_DIR=perftest \
	  -e OBS_EXTENSION_SHA=$$(cd observatory-extension && git rev-list -n 1 HEAD) \
	  -e OBS_EXTENSION_MSG="$$(cd observatory-extension && git rev-list --pretty=oneline -n 1 HEAD)" \
	  bigmetadata \
	  nosetests observatory-extension/src/python/test/perftest.py

extension-autotest: extension
	docker-compose run --rm bigmetadata nosetests observatory-extension/src/python/test/autotest.py

test: meta extension-perftest extension-autotest

python:
	docker-compose run --rm bigmetadata python

build:
	docker build -t carto/bigmetadata:latest .

build-postgres:
	docker build -t carto/bigmetadata_postgres:latest postgres

psql:
	docker-compose run --rm bigmetadata psql

clean-catalog:
	sudo rm -rf catalog/source/*/*
	# Below code eliminates everything not removed by the command above.
	# The trick here is that catalog/source is mostly ignored, but
	# we don't want to delete catalog/source/conf.py and
	# catalog/source/index.rst
	sudo git status --porcelain --ignored -- catalog/source/* \
	  | grep '^!!' \
	  | cut -c 4-1000 \
	  | xargs rm -f

catalog: clean-catalog
	docker-compose run --rm bigmetadata luigi \
	  --module tasks.sphinx tasks.sphinx.Catalog \
	  $${SECTION/#/--section } \
	  --local-scheduler
	docker-compose up -d nginx
	echo Catalog accessible at http://$$(curl -s 'https://api.ipify.org')$$(docker-compose ps | grep nginx | grep -oE ':[0-9]+')/catalog/

pdf-catalog:
	docker-compose run --rm bigmetadata luigi \
	  --module tasks.sphinx tasks.sphinx.Catalog --format pdf

md-catalog:
	docker-compose run --rm bigmetadata luigi \
	  --module tasks.sphinx tasks.sphinx.Catalog --format markdown \
	  --local-scheduler

deploy-pdf-catalog:
	docker-compose run --rm bigmetadata luigi \
	    --module tasks.sphinx tasks.sphinx.PDFCatalogToS3

deploy-html-catalog:
	cd catalog/build/html && \
	sudo chown -R ubuntu:ubuntu . && \
	touch .nojekyll && \
	git init && \
	git checkout -B gh-pages && \
	git add . && \
	git commit -m "updating catalog" && \
	(git remote add origin git@github.com:cartodb/bigmetadata.git || : ) && \
	git push -f origin gh-pages

deploy-md-catalog:
	cd catalog/build/markdown && \
	sudo chown -R ubuntu:ubuntu . && \
	touch .nojekyll && \
	git init && \
	git checkout -B markdown-catalog && \
	git add . && \
	git commit -m "updating catalog" && \
	(git remote add origin git@github.com:cartodb/bigmetadata.git || : ) && \
	git push -f origin markdown-catalog

deploy-catalog: deploy-pdf-catalog deploy-html-catalog deploy-md-catalog

# do not exceed three slots available for import api
sync: sync-data sync-meta

sync-data:
	docker-compose run --rm bigmetadata luigi \
	  --module tasks.carto tasks.carto.SyncAllData \
	  --parallel-scheduling --workers=3

sync-meta:
	docker-compose run --rm bigmetadata luigi \
	  --module tasks.carto tasks.carto.SyncMetadata \
	  --parallel-scheduling --workers=3

kill:
	docker-compose ps | grep _run_ | cut -c 1-34 | xargs docker stop

# http://stackoverflow.com/questions/2214575/passing-arguments-to-make-run#2214593
ifeq (run,$(firstword $(MAKECMDGOALS)))
  # use the rest as arguments for "run"
  RUN_ARGS := $(wordlist 2,$(words $(MAKECMDGOALS)),$(MAKECMDGOALS))
  # ...and turn them into do-nothing targets
  $(eval $(RUN_ARGS):;@:)
endif

ifeq (run-parallel,$(firstword $(MAKECMDGOALS)))
  # use the rest as arguments for "run"
  RUN_ARGS := $(wordlist 2,$(words $(MAKECMDGOALS)),$(MAKECMDGOALS))
  # ...and turn them into do-nothing targets
  $(eval $(RUN_ARGS):;@:)
endif

ifeq (deps-tree,$(firstword $(MAKECMDGOALS)))
  # use the rest as arguments for "run"
  RUN_ARGS := $(wordlist 2,$(words $(MAKECMDGOALS)),$(MAKECMDGOALS))
  # ...and turn them into do-nothing targets
  $(eval $(RUN_ARGS):;@:)
endif

.PHONY: run run-parallel catalog docs carto restore dataservices-api

run:
	docker-compose run --rm bigmetadata luigi --local-scheduler --module tasks.$(RUN_ARGS)

run-parallel:
	docker-compose run --rm bigmetadata luigi --parallel-scheduling --workers=8 --module tasks.$(RUN_ARGS)

dump: test
	docker-compose run --rm bigmetadata luigi --module tasks.carto tasks.carto.DumpS3

# update the observatory-extension in our DB container
# Depends on having an observatory-extension folder linked
extension:
	cd observatory-extension
	git checkout master
	git pull
	cd ..
	docker exec $$(docker-compose ps -q postgres) sh -c 'cd observatory-extension && make install'
	docker-compose run --rm bigmetadata psql -c "DROP EXTENSION IF EXISTS observatory; CREATE EXTENSION observatory WITH VERSION 'dev';"

# update dataservices-api in our DB container
# Depends on having a dataservices-api folder linked
dataservices-api: extension
	docker exec $$(docker-compose ps -q postgres) sh -c ' \
	  cd /cartodb-postgresql && make install && \
	  cd /data-services/geocoder/extension && make install && \
	  cd /dataservices-api/client && make install && \
	  cd /dataservices-api/server/extension && make install && \
	  cd /dataservices-api/server/lib/python/cartodb_services && \
	  pip install -r requirements.txt && pip install --upgrade .'
	docker-compose run --rm bigmetadata psql -f /bigmetadata/postgres/dataservices_config.sql
	docker exec $$(docker-compose ps -q redis) sh -c \
	  "$$(cat postgres/dataservices_config.redis)"

## in redis:


sh-sql:
	docker exec -it $$(docker-compose ps -q postgres) /bin/bash

py-sql:
	docker exec -it $$(docker-compose ps -q postgres) python

# Regenerate fixtures for the extension
extension-fixtures:
	docker-compose run --rm bigmetadata \
	  python observatory-extension/scripts/generate_fixtures.py

extension-unittest:
	docker exec -it \
	  $$(docker-compose ps -q postgres) \
	  /bin/bash -c "cd observatory-extension \
	                && chmod -R a+w src/pg/test/results \
	                && make install \
	                && su postgres -c 'make test'"

dataservices-api-client-unittest:
	docker exec -it \
	  $$(docker-compose ps -q postgres) \
	  /bin/bash -c "cd dataservices-api/client \
	                && chmod -R a+w test \
	                && make install \
	                && su postgres -c 'PGUSER=postgres make installcheck'" || :
	test $$(grep '^[-+] ' dataservices-api/client/test/regression.diffs | grep -Ev '(CONTEXT|PL/pgSQL)' | tee dataservices-api/client/test/regression.diffs | wc -l) = 0

dataservices-api-server-unittest:
	docker exec -it \
	  $$(docker-compose ps -q postgres) \
	  /bin/bash -c "cd dataservices-api/server/extension \
	                && chmod -R a+w test \
	                && make install \
	                && su postgres -c 'PGUSER=postgres make installcheck'" || :

dataservices-api-unittest: dataservices-api-server-unittest dataservices-api-client-unittest

etl-unittest:
	docker-compose run --rm bigmetadata /bin/bash -c \
	  'while : ; do pg_isready -t 1 && break; done && \
	  PGDATABASE=test nosetests -v \
	    tests/test_meta.py tests/test_util.py tests/test_carto.py \
	    tests/test_tabletasks.py'

etl-metadatatest:
	docker-compose run --rm bigmetadata /bin/bash -c \
	  'while : ; do pg_isready -t 1 && break; done && \
	  TEST_ALL=$(ALL) TEST_MODULE=tasks.$(MODULE) \
	  PGDATABASE=test nosetests -v --with-timer \
	    tests/test_metadata.py'

travis-etl-unittest:
	./run-travis.sh \
	  'nosetests -v \
	    tests/test_meta.py tests/test_util.py tests/test_carto.py \
	    tests/test_tabletasks.py'

travis-diff-catalog:
	git fetch origin master
	./run-travis.sh 'python3 -c "from tests.util import recreate_db; recreate_db()"'
	./run-travis.sh 'ENVIRONMENT=test luigi --local-scheduler --module tasks.util tasks.util.RunDiff --compare FETCH_HEAD'
	./run-travis.sh 'ENVIRONMENT=test luigi --local-scheduler --module tasks.sphinx tasks.sphinx.Catalog --force'

travis-etl-metadatatest:
	./run-travis.sh 'nosetests -v tests/test_metadata.py'

restore:
	docker-compose run --rm -d bigmetadata pg_restore -U docker -j4 -O -x -e -d gis $(RUN_ARGS)

docs:
	docker-compose run --rm bigmetadata /bin/bash -c 'cd docs && make html'

tiles:
	docker-compose run --rm bigmetadata luigi \
	  --module tasks.util tasks.util.GenerateAllRasterTiles \
	  --parallel-scheduling --workers=5

ps:
	docker-compose ps

stop:
	docker-compose stop

up:
	docker-compose up -d

meta:
	docker-compose run --rm bigmetadata luigi\
	  --module tasks.carto tasks.carto.OBSMetaToLocal --force

releasetest: extension-fixtures extension-perftest-record extension-unittest extension-autotest

test-catalog:
	docker-compose run --rm bigmetadata /bin/bash -c \
	  'while : ; do pg_isready -t 1 && break; done && \
	  TEST_MODULE=tasks.$(MODULE) PGDATABASE=test nosetests -vs \
	    tests/test_catalog.py'

diff-catalog: clean-catalog
	git fetch origin master
	docker-compose run -e PGDATABASE=test -e ENVIRONMENT=test --rm bigmetadata /bin/bash -c \
	  'python3 -c "from tests.util import recreate_db; recreate_db()" && \
	   luigi --local-scheduler --retcode-task-failed 1 --module tasks.util tasks.util.RunDiff --compare FETCH_HEAD && \
	   luigi --local-scheduler --retcode-task-failed 1 --module tasks.sphinx tasks.sphinx.Catalog'

deps-tree:
	docker-compose run --rm bigmetadata luigi-deps-tree --module tasks.$(RUN_ARGS)

###### Import tasks

### au
au-all:
	docker-compose run --rm bigmetadata luigi \
	  --module tasks.au.data tasks.au.data.BCPAllGeographiesAllTables --year 2011 \
	  --parallel-scheduling --workers=8

au-geo:
	docker-compose run --rm bigmetadata luigi \
	  --module tasks.au.geo tasks.au.geo.AllGeographies --year 2011 \
	  --parallel-scheduling --workers=8

### br
br-all: br-geo br-census

br-census:
	docker-compose run --rm bigmetadata luigi \
		--module tasks.br.data tasks.br.data.CensosAllGeographiesAllTables \
		--parallel-scheduling --workers=8

br-geo:
	docker-compose run --rm bigmetadata luigi \
		--module tasks.br.geo tasks.br.geo.AllGeographies \
		--parallel-scheduling --workers=8

### ca
ca-all: ca-nhs-all ca-census-all

ca-nhs-all:
	docker-compose run --rm bigmetadata luigi \
		--module tasks.ca.statcan.data tasks.ca.statcan.data.AllNHSTopics \
		--parallel-scheduling --workers=8

ca-census-all:
	docker-compose run --rm bigmetadata luigi \
		--module tasks.ca.statcan.data tasks.ca.statcan.data.AllCensusTopics \
		--parallel-scheduling --workers=8

ca-geo:
	docker-compose run --rm bigmetadata luigi \
		--module tasks.ca.statcan.geo tasks.ca.statcan.geo.AllGeographies \
		--parallel-scheduling --workers=8

### es
es-all: es-cnig es-ine

es-cnig:
	docker-compose run --rm bigmetadata luigi \
		--module tasks.es.cnig tasks.es.cnig.AllGeometries \
		--parallel-scheduling --workers=8

es-ine: es-ine-phh es-ine-fyp

es-ine-phh:
	docker-compose run --rm bigmetadata luigi \
		--module tasks.$1 tasks.$1.$2 \
		--parallel-scheduling --workers=8

es-ine-fyp:
	docker-compose run --rm bigmetadata luigi \
		--module tasks.es.ine tasks.es.ine.FiveYearPopulationMeta \
		--parallel-scheduling --workers=8

### eurostat
eu-all: eu-geo eu-data

eu-geo:
	docker-compose run --rm bigmetadata luigi \
	  --module tasks.eu.geo tasks.eu.geo.AllNUTSGeometries \
	  --parallel-scheduling --workers=8

eu-data:
	docker-compose run --rm bigmetadata luigi \
	  --module tasks.eu.eurostat tasks.eu.eurostat.EURegionalTables \
	  --workers=1

### fr
fr-all: fr-geo fr-insee fr-income

fr-geo:
	docker-compose run --rm bigmetadata luigi \
		--module tasks.fr.geo tasks.fr.geo.AllGeo \
		--parallel-scheduling --workers=8

fr-insee:
	docker-compose run --rm bigmetadata luigi \
		--module tasks.fr.insee tasks.fr.insee.InseeAll \
		--parallel-scheduling --workers=8

fr-income:
	docker-compose run --rm bigmetadata luigi \
		--module tasks.fr.fr_income IRISIncomeTables \
		--parallel-scheduling --workers=8

### mx
mx-all: mx-geo mx-census

mx-geo:
	docker-compose run --rm bigmetadata luigi \
		--module tasks.mx.inegi tasks.mx.inegi.AllGeographies \
		--parallel-scheduling --workers=8

mx-census:
	docker-compose run --rm bigmetadata luigi \
		--module tasks.mx.inegi tasks.mx.inegi.AllCensus \
		--parallel-scheduling --workers=8

### uk
uk-all: uk-geo uk-census

uk-geo:
	docker-compose run --rm bigmetadata luigi \
		--module tasks.uk.cdrc tasks.uk.cdrc.CDRCMetaWrapper \
		--parallel-scheduling --workers=8

uk-census:
	docker-compose run --rm bigmetadata luigi \
<<<<<<< HEAD
		--module tasks.uk.ons tasks.uk.ons.EnglandWalesMetaWrapper \
=======
		--module tasks.uk.census CensusWrapper \
>>>>>>> 2eed15b5
		--parallel-scheduling --workers=8

### us
us-all: us-bls us-acs us-lodes us-spielman us-tiger us-enviroatlas us-huc us-dcp us-dob us-zillow

us-bls:
	docker-compose run --rm bigmetadata luigi \
		--module tasks.us.bls tasks.us.bls.AllQCEW \
		--parallel-scheduling --workers=8

us-acs:
	docker-compose run --rm bigmetadata luigi \
		--module tasks.us.census.acs tasks.us.census.acs.ACSAll \
		--parallel-scheduling --workers=8

us-lodes:
	docker-compose run --rm bigmetadata luigi \
		--module tasks.us.census.lodes tasks.us.census.lodes.LODESMetaWrapper --geography block --year 2013 \
		--parallel-scheduling --workers=8

us-spielman:
	docker-compose run --rm bigmetadata luigi \
		--module tasks.us.census.spielman_singleton_segments SpielmanSingletonMetaWrapper \
		--parallel-scheduling --workers=8

us-tiger:
	docker-compose run --rm bigmetadata luigi \
	  --module tasks.us.census.tiger tasks.us.census.tiger.AllSumLevels --year 2015 \
	  --workers=8

us-enviroatlas:
	docker-compose run --rm bigmetadata luigi \
	  --module tasks.us.epa.enviroatlas tasks.us.epa.enviroatlas.AllTables \
	  --parallel-scheduling --workers=8

us-huc:
	docker-compose run --rm bigmetadata luigi \
	  --module tasks.us.epa.huc tasks.us.epa.huc.HUC \
	  --parallel-scheduling --workers=8

us-dcp:
	docker-compose run --rm bigmetadata luigi \
	  --module tasks.us.ny.nyc.dcp tasks.us.ny.nyc.dcp.MapPLUTOAll \
	  --parallel-scheduling --workers=8

us-dob:
	docker-compose run --rm bigmetadata luigi \
	  --module tasks.us.ny.nyc.dob tasks.us.ny.nyc.dob.PermitIssuance \
	  --parallel-scheduling --workers=8

us-zillow:
	docker-compose run --rm bigmetadata luigi \
	  --module tasks.us.zillow tasks.us.zillow.AllZillow \
	  --parallel-scheduling --workers=8

### who's on first
wof-all:
	docker-compose run --rm bigmetadata luigi \
		--module tasks.whosonfirst tasks.whosonfirst.AllWOF \
		--parallel-scheduling --workers=8<|MERGE_RESOLUTION|>--- conflicted
+++ resolved
@@ -392,11 +392,7 @@
 
 uk-census:
 	docker-compose run --rm bigmetadata luigi \
-<<<<<<< HEAD
-		--module tasks.uk.ons tasks.uk.ons.EnglandWalesMetaWrapper \
-=======
-		--module tasks.uk.census CensusWrapper \
->>>>>>> 2eed15b5
+		--module tasks.uk.census tasks.uk.census.wrapper.CensusWrapper \
 		--parallel-scheduling --workers=8
 
 ### us
