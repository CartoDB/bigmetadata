--- conflicted
+++ resolved
@@ -24,9 +24,6 @@
             result.append(new_dict)
     return result
 
-
-<<<<<<< HEAD
-=======
 def collect_meta_wrappers():
     test_all = os.environ.get('TEST_ALL', '') != ''
     for t, in collect_tasks(MetaWrapper):
@@ -38,8 +35,6 @@
             if not test_all:
                 break
 
-
->>>>>>> 88c6073f
 @with_setup(setup, teardown)
 @parameterized(collect_meta_wrappers())
 def test_table_task(klass, params):
