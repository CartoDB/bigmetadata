from tests.util import recreate_db


# The below is run at import-stage

recreate_db('test')

from tasks.util import TableTask

<<<<<<< HEAD
# Monkeypatch TableTask
TableTask._test = True

=======
>>>>>>> 2e129753

def setup():
    '''
    Package-level setup (via nose)
    '''
    pass


def teardown():
    '''
    Package-level teardown (via nose)
    '''
    pass<|MERGE_RESOLUTION|>--- conflicted
+++ resolved
@@ -7,12 +7,6 @@
 
 from tasks.util import TableTask
 
-<<<<<<< HEAD
-# Monkeypatch TableTask
-TableTask._test = True
-
-=======
->>>>>>> 2e129753
 
 def setup():
     '''
