--- conflicted
+++ resolved
@@ -1,11 +1,6 @@
 from tasks.base_tasks import ColumnsTask, TableTask, TagsTask, MetaWrapper, CSV2TempTableTask
-<<<<<<< HEAD
 from tasks.util import classpath
-from tasks.meta import current_session, DENOMINATOR, UNIVERSE
-=======
-from tasks.util import (shell, classpath)
 from tasks.meta import current_session, DENOMINATOR, UNIVERSE, GEOM_REF
->>>>>>> 97380bc0
 from collections import OrderedDict
 from luigi import Parameter, Task, LocalTarget
 import os
