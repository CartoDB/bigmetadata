from tasks.base_tasks import (ColumnsTask, MetaWrapper, Shp2TempTableTask, TableTask, DownloadUnzipTask,
<<<<<<< HEAD
                              SimplifiedTempTableTask, RepoFile)
from tasks.meta import OBSColumn, current_session, GEOM_REF, GEOM_NAME
=======
                              SimplifiedTempTableTask)
from tasks.util import shell
from tasks.meta import OBSTable, OBSColumn, current_session, GEOM_REF, GEOM_NAME
>>>>>>> 97380bc0
from lib.timespan import get_timespan
from collections import OrderedDict
import os
from tasks.tags import SectionTags, SubsectionTags, BoundaryTags
from shutil import copyfile


class DownloadOutputAreas(DownloadUnzipTask):
    # Note that this set of IRIS contours is from 2013, may need to find 2014 contours to match the data

    URL = 'https://www.data.gouv.fr/s/resources/contour-des-iris-insee-tout-en-un/20150428-161348/iris-2013-01-01.zip'

    def version(self):
        return 1

    def requires(self):
        return RepoFile(resource_id=self.task_id,
                        version=self.version(),
                        url=self.URL)

    def download(self):
        self.output().makedirs()
        copyfile(self.input().path, '{output}.zip'.format(output=self.output().path))


class ImportOutputAreas(Shp2TempTableTask):

    def requires(self):
        return DownloadOutputAreas()

    def input_shp(self):
        # may need to point to directory iris-2013-01-01?
        return os.path.join(self.input().path, 'iris-2013-01-01.shp')


class SimplifiedImportOutputAreas(SimplifiedTempTableTask):
    def requires(self):
        return ImportOutputAreas()


class OutputAreaColumns(ColumnsTask):

    def version(self):
        return 4

    def requires(self):
        return {
            'subsections': SubsectionTags(),
            'sections': SectionTags(),
            'boundary_type': BoundaryTags()
        }

    def columns(self):
        input_ = self.input()

        geom = OBSColumn(
            type='Geometry',
            name='IRIS and Commune areas',
            description='IRIS regions are defined by INSEE census for purposes of all municipalities '
                        'of over 10000 inhabitants and most towns from 5000 to 10000. For areas in which '
                        'IRIS is not defined, the commune area is given instead. ',
            weight=5,
            tags=[input_['subsections']['boundary'], input_['sections']['fr'],
                  input_['boundary_type']['interpolation_boundary'],
                  input_['boundary_type']['cartographic_boundary'],
                  ]
        )
        geomref = OBSColumn(
            type='Text',
            name='DCOMIRIS',
            description='Full Code IRIS. Result of the concatenation of DEPCOM and IRIS attributes. ',
            weight=0,
            targets={geom: GEOM_REF}
        )
        commune_name = OBSColumn(
            type='Text',
            name='Name of Commune',
            description='Name of the commune. ',
            weight=1,
            tags=[input_['subsections']['names'], input_['sections']['fr']],
            targets={geom: GEOM_NAME}
        )
        iris_name = OBSColumn(
            type='Text',
            name='Name of IRIS',
            description='Name of the IRIS. This attribute may possibly be unfilled. '
            'For small undivided towns, the name of the IRIS is the name of the commune. ',
            weight=1,
            tags=[input_['subsections']['names'], input_['sections']['fr']],
            targets={geom: GEOM_NAME}
        )
        return OrderedDict([
            ('the_geom', geom),
            ('dcomiris', geomref),
            ('nom_com', commune_name),
            ('nom_iris', iris_name),
        ])


class OutputAreas(TableTask):

    def requires(self):
        return {
            'geom_columns': OutputAreaColumns(),
            'data': SimplifiedImportOutputAreas(),
        }

    def version(self):
        return 6

    def table_timespan(self):
        return get_timespan('2013')

    # TODO: https://github.com/CartoDB/bigmetadata/issues/435
    def targets(self):
        return {
            OBSTable(id='.'.join([self.schema(), self.name()])): GEOM_REF,
        }

    def columns(self):
        input_ = self.input()
        cols = OrderedDict()
        cols.update(input_['geom_columns'])
        return cols

    def populate(self):
        session = current_session()
        session.execute('INSERT INTO {output} '
                        'SELECT DISTINCT ST_MakeValid(wkb_geometry), DCOMIRIS, NOM_COM, NOM_IRIS '
                        'FROM {input}'.format(
                            output=self.output().table,
                            input=self.input()['data'].table,
                        ))


class AllGeo(MetaWrapper):

    def requires(self):
        yield OutputAreas()<|MERGE_RESOLUTION|>--- conflicted
+++ resolved
@@ -1,12 +1,6 @@
 from tasks.base_tasks import (ColumnsTask, MetaWrapper, Shp2TempTableTask, TableTask, DownloadUnzipTask,
-<<<<<<< HEAD
                               SimplifiedTempTableTask, RepoFile)
-from tasks.meta import OBSColumn, current_session, GEOM_REF, GEOM_NAME
-=======
-                              SimplifiedTempTableTask)
-from tasks.util import shell
 from tasks.meta import OBSTable, OBSColumn, current_session, GEOM_REF, GEOM_NAME
->>>>>>> 97380bc0
 from lib.timespan import get_timespan
 from collections import OrderedDict
 import os
