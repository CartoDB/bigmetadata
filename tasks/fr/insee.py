--- conflicted
+++ resolved
@@ -277,7 +277,7 @@
             type='Text',
             name='DCOMIRIS',
             description='Full Code IRIS. Result of the concatenation of DEPCOM and IRIS attributes. ',
-            weight=1,
+            weight=0,
             targets={geom: GEOM_REF}
         )
         commune_name = OBSColumn(
@@ -285,38 +285,23 @@
             name='Name of Commune',
             description='Name of the commune. ',
             weight=1,
-<<<<<<< HEAD
-=======
             tags=[input_['subsections']['names'], input_['sections']['fr']],
             targets={geom: GEOM_NAME}
->>>>>>> 47b1f053
         )
         iris_name = OBSColumn(
             type='Text',
             name='Name of IRIS',
-<<<<<<< HEAD
-            description='Name of the IRIS. This attribute may possibly be unfilled. For small undivided towns, the name of the IRIS is the name of the commune. ',
-            weight=1,
-        )
-
-
-=======
             description='Name of the IRIS. This attribute may possibly be unfilled. '
             'For small undivided towns, the name of the IRIS is the name of the commune. ',
             weight=1,
             tags=[input_['subsections']['names'], input_['sections']['fr']],
             targets={geom: GEOM_NAME}
         )
->>>>>>> 47b1f053
         return OrderedDict([
             ('the_geom', geom),
             ('dcomiris', geomref),
             ('nom_com', commune_name),
-<<<<<<< HEAD
-            ('nom_iris', iris_name)
-=======
             ('nom_iris', iris_name),
->>>>>>> 47b1f053
         ])
 
 
