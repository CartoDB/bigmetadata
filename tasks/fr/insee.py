# -*- coding: utf-8 -*-

from tasks.util import (Shp2TempTableTask, TempTableTask, TableTask, TagsTask, ColumnsTask,
                        DownloadUnzipTask, CSV2TempTableTask,
                        underscore_slugify, shell, classpath, MetaWrapper)
from tasks.meta import current_session, DENOMINATOR, GEOM_REF, GEOM_NAME, UNIVERSE
from collections import OrderedDict
from luigi import IntParameter, Parameter, WrapperTask, Task, LocalTarget
import os
from tasks.meta import OBSTable, OBSColumn, OBSTag
from tasks.tags import SectionTags, SubsectionTags, UnitTags, BoundaryTags
import csv
import pandas as pd

class DownloadUnzipFR(DownloadUnzipTask):

    table_theme = Parameter()

    URL_base = 'http://www.insee.fr/fr/ppp/bases-de-donnees/donnees-detaillees/rp2012/infracommunal/'

    def download(self):

        themes = {
            'population':'infra-population-12/',
            'housing':'infra-logement-12/',
            'education':'infra-formation-12/',
            'household':'infra-famille-12/',
            'employment':'infra-activite-resident-12/'
                }

        iris = {
            'population':'infra-population-2012.zip',
            'housing':'infra-logement-2012.zip',
            'education':'infra-formation-2012.zip',
            'household':'infra-famille-2012.zip',
            'employment':'infra-activite-resident-2012.zip'
        }

        URL = self.URL_base + themes.get(self.table_theme) + iris.get(self.table_theme)

        shell('wget -O {output}.zip {url}'.format(
           output=self.output().path,
           url=URL
        ))

class DownloadFR(Task):

    table_theme = Parameter()

    URL_base = 'http://www.insee.fr/fr/ppp/bases-de-donnees/donnees-detaillees/rp2012/infracommunal/'

    def download(self):

        themes = {
            'population':'infra-population-12/',
            'housing':'infra-logement-12/',
            'education':'infra-formation-12/',
            'household':'infra-famille-12/',
            'employment':'infra-activite-resident-12/'
                }

        iris_overseas = {
            'population':'base-ic-evol-struct-pop-2012-com.xls',
            'housing':'base-ic-logement-2012-com.xls',
            'education':'base-ic-diplomes-formation-2012-com.xls',
            'household':'base-ic-couples-familles-menages-2012-com.xls',
            'employment':'base-ic-activite-residents-2012-com.xls'
                }

        URL = self.URL_base + themes.get(self.table_theme) + iris_overseas.get(self.table_theme)

        shell('wget -P {output} {url}'.format(
           output=self.output().path,
           url=URL
        ))

    def run(self):
        self.output().makedirs()
        self.download()

    def output(self):
        return LocalTarget(os.path.join('tmp', classpath(self), self.task_id))


class RawFRData(CSV2TempTableTask):

    resolution = Parameter()
    table_theme = Parameter()

    def requires(self):
        if self.resolution == 'iris':
            return DownloadUnzipFR(table_theme=self.table_theme)
        elif self.resolution == 'iris_overseas':
            return DownloadFR(table_theme=self.table_theme)
        else:
            raise Exception('resolution {} is not permitted'.format(self.resolution))

    def input_csv(self):
        #Read in excel file, searching for it in the input path
        xls = pd.ExcelFile(os.path.join(
            self.input().path,
            [p for p in os.listdir(self.input().path) if p.endswith('.xls')][0]
        ))

        #Remove header
        df = xls.parse(skiprows=5,header=0)
        df.to_csv(os.path.join(self.input().path,'{resolution}_{table_theme}.csv'.format(resolution=self.resolution,table_theme=self.table_theme)),index=False,encoding='utf8')
        return os.path.join(self.input().path,'{resolution}_{table_theme}.csv'.format(resolution=self.resolution,table_theme=self.table_theme))


class SourceTags(TagsTask):
    def version(self):
        return 2

    def tags(self):
        return [
            OBSTag(id='insee',
                   name='National Institute of Statistics and Economic Studies (INSEE)',
                   type='source',
                   description=u'The `Institut national de la statistique et '
                   u'des études économiques <http://www.insee.fr/fr/bases-de-donnees/default.asp?page=recensement/resultats/2012/donnees-detaillees-recensement-2012.htm>`_.')
        ]


class LicenseTags(TagsTask):
    def version(self):
        return 4

    def tags(self):
        return [
            OBSTag(id='insee-license',
                   name='INSEE Copyright',
                   type='license',
                   description=u'Commercial reuse permissible, more details `here <http://www.insee.fr/en/service/default.asp?page=rediffusion/copyright.htm>`_.')
        ]


class FrenchColumns(ColumnsTask):

    table_theme = Parameter()

    def requires(self):
        requirements = {
            'sections': SectionTags(),
            'subsections': SubsectionTags(),
            'unittags': UnitTags(),
            'source': SourceTags(),
            'license': LicenseTags(),
        }
        if self.table_theme != 'population':
            requirements['population_vars'] = FrenchColumns(table_theme='population')

        if self.table_theme in ('employment', 'education'):
            requirements['households_vars'] = FrenchColumns(table_theme='household')
        return requirements

    def version(self):
        return 10

    def columns(self):
        cols = OrderedDict()
        input_ = self.input()

        subsectiontags = input_['subsections']
        unittags = input_['unittags']
        france = input_['sections']['fr']
        column_reqs = {}
        column_reqs.update(input_.get('population_vars', {}))
        column_reqs.update(input_.get('households_vars', {}))

        filepath = "frenchmetadata/French Variables - {}.tsv".format(self.table_theme.title())
        session = current_session()
        with open(os.path.join(os.path.dirname(__file__),filepath)) as tsvfile:
            tsvreader = csv.reader(tsvfile, delimiter="\t")
            # Skip first row (header)
            next(tsvreader, None)
            for line in tsvreader:
                # Ignoring "Universe" and "Description" columns for now...
                var_code, short_name, long_name, var_unit, denominators, \
                  subsections, universe  = line

                denominators = denominators.split(',')
                universes = universe.split(',')

                delete = ['en 2012', '(princ)','(compl)']

                for i in delete:
                    if i in short_name:
                        short_name = short_name.replace(i,'').strip()
                # slugified_lib = underscore_slugify('{}'.format(short_name))
                targets_dict = {}
                for x in denominators:
                    x = x.strip()
                    targets_dict[cols.get(x, column_reqs[x].get(session) if x in column_reqs else None)] = 'denominator'
                for x in universes:
                    x = x.strip()
                    targets_dict[cols.get(x, column_reqs[x].get(session) if x in column_reqs else None)] = 'universe'
                targets_dict.pop(None, None)
                cols[var_code] = OBSColumn(
                    id=var_code,
                    type='Numeric',
                    name=short_name,
                    description =long_name,
                    # Ranking of importance, sometimes used to favor certain measures in auto-selection
                    # Weight of 0 will hide this column from the user.  We generally use between 0 and 10
                    weight=5,
                    aggregate='sum',
                    # Tags are our way of noting aspects of this measure like its unit, the country
                    # it's relevant to, and which section(s) of the catalog it should appear in
                    tags=[france, unittags[var_unit]],
                    targets= targets_dict
                )
                subsections = subsections.split(',')
                for s in subsections:
                    s = s.strip()
                    subsection_tag = subsectiontags[s]
                    cols[var_code].tags.append(subsection_tag)

        source = input_['source']['insee']
        license = input_['license']['insee-license']

        for _, col in cols.iteritems():
            col.tags.append(source)
            col.tags.append(license)

        return cols


class DownloadOutputAreas(DownloadUnzipTask):
    # Note that this set of IRIS contours is from 2013, may need to find 2014 contours to match the data

    URL = 'https://www.data.gouv.fr/s/resources/contour-des-iris-insee-tout-en-un/20150428-161348/iris-2013-01-01.zip'

    def download(self):
        shell('wget -O {output}.zip {url}'.format(
        output=self.output().path,
        url=self.URL))


class ImportOutputAreas(Shp2TempTableTask):

    def requires(self):
        return DownloadOutputAreas()

    def input_shp(self):
        # may need to point to directory iris-2013-01-01?
        return os.path.join(self.input().path, 'iris-2013-01-01.shp')

class OutputAreaColumns(ColumnsTask):

    def version(self):
        return 4

    def requires(self):
        return {
            'subsections': SubsectionTags(),
            'sections': SectionTags(),
            'boundary_type': BoundaryTags()
        }

    def columns(self):
        input_ = self.input()

        geom = OBSColumn(
            type='Geometry',
            name='IRIS and Commune areas',
            description='IRIS regions are defined by INSEE census for purposes of all municipalities '
                        'of over 10000 inhabitants and most towns from 5000 to 10000. For areas in which '
                        'IRIS is not defined, the commune area is given instead. ',
            weight=5,
            tags=[input_['subsections']['boundary'], input_['sections']['fr'],
                  input_['boundary_type']['interpolation_boundary'],
                  input_['boundary_type']['cartographic_boundary'],
                  ]
        )
        geomref = OBSColumn(
            type='Text',
            name='DCOMIRIS',
            description='Full Code IRIS. Result of the concatenation of DEPCOM and IRIS attributes. ',
            weight=1,
            targets={geom: GEOM_REF}
        )
        commune_name = OBSColumn(
            type='Text',
            name='Name of Commune',
            description='Name of the commune. ',
            weight=1,
        )
        iris_name = OBSColumn(
            type='Text',
            name='Name of IRIS',
            description='Name of the IRIS. This attribute may possibly be unfilled. For small undivided towns, the name of the IRIS is the name of the commune. ',
            weight=1,
        )


        commune_name = OBSColumn(
            type='Text',
            name='Name of Commune',
            description='Name of the commune. ',
            weight=1,
            tags=[input_['subsections']['names'], input_['sections']['fr']],
            targets={geom: GEOM_NAME}
        )
        iris_name = OBSColumn(
            type='Text',
            name='Name of IRIS',
            description='Name of the IRIS. This attribute may possibly be unfilled. '
            'For small undivided towns, the name of the IRIS is the name of the commune. ',
            weight=1,
            tags=[input_['subsections']['names'], input_['sections']['fr']],
            targets={geom: GEOM_NAME}
        )

        return OrderedDict([
            ('the_geom', geom),
            ('dcomiris', geomref),
            ('nom_com', commune_name),
<<<<<<< HEAD
            ('nom_iris', iris_name)
=======
            ('nom_iris', iris_name),
>>>>>>> 1c7ce517
        ])


class OutputAreas(TableTask):

    def requires(self):
        return {
            'geom_columns': OutputAreaColumns(),
            'data': ImportOutputAreas(),
        }

    def version(self):
        return 4

    def timespan(self):
        return 2013

    def columns(self):
        input_ = self.input()
        cols = OrderedDict()
        cols.update(input_['geom_columns'])
        return cols

    def populate(self):
        session = current_session()
        session.execute('INSERT INTO {output} '
                        'SELECT DISTINCT ST_MakeValid(wkb_geometry), DCOMIRIS, NOM_COM, NOM_IRIS '
                        'FROM {input}'.format(
                            output=self.output().table,
                            input=self.input()['data'].table,
                        ))


class FranceCensus(TableTask):

    table_theme = Parameter()

    def version(self):
        return 8

    def timespan(self):
        return '2012'

    def requires(self):
        requirements = {
            'iris_data': RawFRData(table_theme=self.table_theme, resolution='iris'),
            'overseas_data': RawFRData(table_theme=self.table_theme, resolution='iris_overseas'),
            'meta': FrenchColumns(table_theme=self.table_theme),
            'geometa': OutputAreaColumns(),
        }
        return requirements

    def columns(self):
        cols = OrderedDict()
        cols['IRIS'] = self.input()['geometa']['dcomiris']
        cols.update(self.input()['meta'])
        return cols

    def populate(self):
        session = current_session()

        column_targets = self.columns()
        colnames = ', '.join(column_targets.keys())
        colnames_typed = ','.join(['{}::{}'.format(colname, ct.get(session).type)
                              for colname, ct in column_targets.iteritems()])
        session.execute('INSERT INTO {output} ({ids}) '
                        'SELECT {ids_typed} '
                        'FROM {input} '.format(
                            ids=colnames,
                            ids_typed=colnames_typed,
                            output=self.output().table,
                            input=self.input()['iris_data'].table
                        ))
        session.execute('INSERT INTO {output} ({ids}) '
                        'SELECT {ids_typed} '
                        'FROM {input} '.format(
                            ids=colnames,
                            ids_typed=colnames_typed,
                            output=self.output().table,
                            input=self.input()['overseas_data'].table
                        ))


class AllGeomsThemesTables(WrapperTask):
    def requires(self):
        topics = ['population', 'housing', 'education', 'household', 'employment']
        for table_theme in topics:
            yield FranceCensus(table_theme=table_theme)


class InseeMetaWrapper(MetaWrapper):

    topic = Parameter()

    params = {
        'topic': ['population', 'housing', 'education', 'household', 'employment']
    }

    def tables(self):
        yield OutputAreas()
        yield FranceCensus(table_theme=self.topic)<|MERGE_RESOLUTION|>--- conflicted
+++ resolved
@@ -316,11 +316,7 @@
             ('the_geom', geom),
             ('dcomiris', geomref),
             ('nom_com', commune_name),
-<<<<<<< HEAD
-            ('nom_iris', iris_name)
-=======
             ('nom_iris', iris_name),
->>>>>>> 1c7ce517
         ])
 
 
