from tasks.us.census.tiger import ShorelineClip
from tasks.targets import PostgresTarget
<<<<<<< HEAD
from luigi import IntParameter, Parameter, Task, WrapperTask
from tasks.meta import current_session
=======
from luigi import IntParameter, Parameter, WrapperTask, Task
from tasks.meta import current_session, async_pool
>>>>>>> 1dd6120e
from lib.logger import get_logger
from lib.tileutils import tile2bounds
from lib.geo import bboxes_intersect
import json
import os
import time
import asyncio
import concurrent.futures
import backoff
import csv

LOGGER = get_logger(__name__)
GEONAME_COLUMN = 'geoname'


class ConfigFile():
    def _get_config_data(self, config_file):
        dir_path = os.path.dirname(os.path.realpath(__file__))
        with (open('{}/conf/{}'.format(dir_path, config_file))) as f:
            return json.load(f)


class TilesTempTable(Task, ConfigFile):
    zoom_level = IntParameter()
    geography = Parameter()
    config_file = Parameter()

    def __init__(self, *args, **kwargs):
        super(TilesTempTable, self).__init__(*args, **kwargs)
        self.config_data = self._get_config_data(self.config_file)

    def run(self):
        session = current_session()
        config_data = self._get_config_data(self.config_file)
        for config in config_data["tables"]:
            self._create_table(session, config)
            tiles = self._calculate_tiles(config)
            self._store_tiles(session, tiles, config)

    def _calculate_tiles(self, config):
        tiles = []
        for x in range(0, (pow(2, self.zoom_level) + 1)):
            for y in range(0, (pow(2, self.zoom_level) + 1)):
                if self._tile_in_bboxes(self.zoom_level, x, y, config['bboxes']):
                    tiles.append([x, y, self.zoom_level])
        return tiles

    def _tile_in_bboxes(self, zoom, x, y, bboxes):
        rect1 = tile2bounds(zoom, x, y)
        for bbox in bboxes:
            rect2 = [bbox['xmin'], bbox['ymin'], bbox['xmax'], bbox['ymax']]
            if bboxes_intersect(rect1, rect2):
                return True

        return False

    def _store_tiles(self, session, tiles, config):
        for tile in tiles:
            query = '''
                    WITH data as (
                        SELECT {x} x, {y} y, {z} z, cdb_observatory.OBS_GetTileBounds({z},{x},{y}) bounds
                    )
                    INSERT INTO \"{schema}\".\"{table}\" (x,y,z,bounds,envelope,ext)
                    SELECT x, y, z, bounds bounds,
                           ST_MakeEnvelope(bounds[1], bounds[2], bounds[3], bounds[4], 4326) envelope,
                           ST_MakeBox2D(ST_Point(bounds[1], bounds[2]), ST_Point(bounds[3], bounds[4])) ext
                    FROM data
                    '''.format(schema=config['schema'], table=self._get_table_name(config),
                               x=tile[0], y=tile[1], z=tile[2])
            session.execute(query)
        session.commit()

    def _create_table(self, session, config):
        session.execute('CREATE SCHEMA IF NOT EXISTS \"{}\"'.format(config['schema']))
        sql_table = '''CREATE TABLE IF NOT EXISTS \"{schema}\".\"{table}\"(
                       x INTEGER NOT NULL,
                       y INTEGER NOT NULL,
                       z INTEGER NOT NULL,
                       bounds Numeric[],
                       envelope Geometry,
                       ext Geometry,
                       CONSTRAINT {table}_pk PRIMARY KEY (x,y,z)
                    )'''.format(schema=config['schema'],
                                table=self._get_table_name(config))
        session.execute(sql_table)
        session.commit()

    def output(self):
        targets = []
        for config in self.config_data["tables"]:
            targets.append(PostgresTarget(config['schema'],
                                          self._get_table_name(config)))
        return targets

    def _get_table_name(self, config):
        return "{table}_tiles_temp_{geo}_{zoom}".format(table=config['table'], geo=self.geography, zoom=self.zoom_level)

<<<<<<< HEAD
=======
    def _get_config_data(self):
        dir_path = os.path.dirname(os.path.realpath(__file__))
        with (open('{}/conf/{}'.format(dir_path, self.config_file))) as f:
            return json.load(f)


class TilerXYZTableTask(Task):
>>>>>>> 1dd6120e

class SimpleTilerDOXYZTableTask(Task, ConfigFile):
    zoom_level = IntParameter()
    geography = Parameter()
    config_file = Parameter()

<<<<<<< HEAD
    table_postfix = None
    mc_geography_level = None
=======
    def __init__(self, *args, **kwargs):
        super(TilerXYZTableTask, self).__init__(*args, **kwargs)
        self.config_data = self._get_config_data()

    def get_config_file(self):
        raise NotImplementedError('Config file must be implemented by the child class')

    def get_geography_level(self, level):
        raise NotImplementedError('Geography levels file must be implemented by the child class')

    def get_columns(self, config, shard_value=None):
        raise NotImplementedError('Get columns function must be implemented by the child class')

    def get_table_columns(self, config, shard_value=None):
        raise NotImplementedError('Get Table columns function must be implemented by the child class')

    def get_tile_query(self, config, tile, geography, shard_value=None):
        raise NotImplementedError('Get tile query function must be implemented by the child class')

    def run(self):
        config_data = self._get_config_data()
        for config in config_data:
            if not config.get('bypass', False):
                table_bboxes = config['bboxes']
                tables_data = self._get_table_names(config)
                for table_data in tables_data:
                    start_time = time.time()
                    LOGGER.info("Processing table {}".format(table_data['table']))
                    self._create_schema_and_table(table_data, config)
                    self._generate_csv_tiles(self.zoom_level, table_data, config, table_bboxes)
                    self._insert_tiles(table_data)
                    end_time = time.time()
                    LOGGER.info("Finished processing table {}. It took {} seconds".format(
                        table_data['table'],
                        (end_time - start_time)
                    ))

    def _get_table_names(self, config):
        table_names = []
        if config['sharded']:
            for value in config['sharding']['values']:
                table_names.append({"schema": config['schema'],
                                    "table": "{}_{}".format(config['table'], value),
                                    "value": value})
        else:
            table_names.append({"schema": config['schema'], "table": config['table'], "value": None})

        return table_names

    def _create_schema_and_table(self, table_data, config):
        session = current_session()
        session.execute('CREATE SCHEMA IF NOT EXISTS tiler')
        cols_schema = self.get_table_columns(config, table_data['value'])
        sql_table = '''CREATE TABLE IF NOT EXISTS {table}(
                       x INTEGER NOT NULL,
                       y INTEGER NOT NULL,
                       z INTEGER NOT NULL,
                       mvt_geometry Geometry,
                       geoid VARCHAR NOT NULL,
                       area_ratio NUMERIC,
                       area NUMERIC,
                       {cols},
                       CONSTRAINT {table_name}_pk PRIMARY KEY (x,y,z,geoid)
                    )'''.format(table=self._get_table_name(table_data),
                                table_name=table_data['table'],
                                cols=", ".join(cols_schema))

        session.execute(sql_table)
        session.commit()

    def _get_config_data(self):
        dir_path = os.path.dirname(os.path.realpath(__file__))
        with (open('{}/conf/{}'.format(dir_path, self.get_config_file()))) as f:
            return json.load(f)

    def _tile_in_bboxes(self, zoom, x, y, bboxes):
        rect1 = tile2bounds(zoom, x, y)
        for bbox in bboxes:
            rect2 = [bbox['xmin'], bbox['ymin'], bbox['xmax'], bbox['ymax']]
            if bboxes_intersect(rect1, rect2):
                return True

        return False

    def _generate_csv_tiles(self, zoom, table_data, config, bboxes_config):
        tiles = []
        tile_start = time.time()
        for x in range(0, (pow(2, zoom) + 1)):
            for y in range(0, (pow(2, zoom) + 1)):
                if self._tile_in_bboxes(zoom, x, y, bboxes_config):
                    tiles.append([x, y, zoom])
        tile_end = time.time()

        LOGGER.info("Tiles to be processed: {}. Calculated in {} seconds".format(len(tiles), (tile_end - tile_start)))

        sql_start = time.time()
        loop = asyncio.new_event_loop()
        asyncio.set_event_loop(loop)
        try:
            exceptions = loop.run_until_complete(self._generate_tiles(tiles, config, table_data))
            exceptions =  [e for e in exceptions if e is not None]

            if exceptions:
                LOGGER.warning("Exception/s found processing tiles: {}".format("\n".join([str(e) for e in exceptions if e is not None])))
        finally:
            loop.close()
        sql_end = time.time()

        LOGGER.info("Generated tiles it took {} seconds".format(sql_end - sql_start))

    def batch(self, iterable, n=1):
        iterable_lenght = len(iterable)
        for ndx in range(0, iterable_lenght, n):
            yield iterable[ndx:min(ndx + n, iterable_lenght)]

    @backoff.on_exception(backoff.expo,
                          (asyncio.TimeoutError,
                           concurrent.futures._base.TimeoutError),
                          max_time=600)

    async def _generate_tiles(self, tiles, config, table_data):
        with open(self._get_csv_filename(table_data), 'w+') as csvfile:
            db_pool = await async_pool()
            columns = self.get_columns(config, table_data['value'])
            csvwriter = csv.writer(csvfile)
            headers = ['x', 'y', 'z', 'mvt_geometry', 'geoid', 'area_ratio', 'area']
            headers += [column.get('column_alias', column['column_name']).lower() for column in columns]
            csvwriter.writerow(headers)
            geography_level = self.get_geography_level(self.geography)
            batch_no = 1
            for tiles_batch in self.batch(tiles, 100):
                LOGGER.info("Processing batch {} with {} elements".format(batch_no, len(tiles_batch)))
                batch_start = time.time()
                executed_tiles = [self._generate_tile(db_pool, csvwriter, tile, geography_level, config, table_data['value'])
                                  for tile in tiles_batch]
                exceptions = await asyncio.gather(*executed_tiles, return_exceptions=True)
                batch_end = time.time()
                LOGGER.info("Batch {} processed in {} seconds".format(batch_no, (batch_end - batch_start)))
                batch_no += 1

            return exceptions

    @backoff.on_exception(backoff.expo,
                          (asyncio.TimeoutError,
                           concurrent.futures._base.TimeoutError),
                          max_time=600)

    async def _generate_tile(self, db_pool, csvwriter, tile, geography, config, shard_value=None):
        tile_query = self.get_tile_query(config, tile, geography, shard_value)

        conn = None
        try:
            conn = await db_pool.acquire()
            tile_start = time.time()

            records = await conn.fetch(tile_query)

            tile_end = time.time()
            LOGGER.debug('Generated tile [{}/{}/{}] in {} seconds'.format(tile[0], tile[1], tile[2],
                                                                          (tile_end - tile_start)))
            for record in records:
                csvwriter.writerow(tuple(record))
            else:
                LOGGER.debug('Tile [{}/{}/{}] without data'.format(tile[0], tile[1], tile[2], (tile_end - tile_start)))
        except BaseException as e:
            LOGGER.error('Tile [{}/{}/{}] returned exception {}'.format(tile[0], tile[1], tile[2], e))
            raise e
        finally:
            await db_pool.release(conn)

    def _insert_tiles(self, table_data):
        table_name = self._get_table_name(table_data)
        copy_start = time.time()
        session = current_session()
        with open(self._get_csv_filename(table_data), 'rb') as f:
            cursor = session.connection().connection.cursor()
            sql_copy = """
                        COPY {table} FROM STDIN WITH CSV HEADER DELIMITER AS ','
                       """.format(table=table_name)
            cursor.copy_expert(sql=sql_copy, file=f)
            session.commit()
            cursor.close()
        copy_end = time.time()
        LOGGER.info("Copy tiles for table {} took {} seconds".format(table_data['table'],copy_end - copy_start))

    def output(self):
        targets = []
        for config in self.config_data:
            tables_data = self._get_table_names(config)
            for table_data in tables_data:
                targets.append(PostgresTarget(table_data['schema'],
                                              table_data['table'],
                                              where='z = {}'.format(self.zoom_level)))
        return targets

    def _get_table_name(self, table_data):
        return "\"{schema}\".\"{table}\"".format(schema=table_data['schema'], table=table_data['table'])

    def _get_csv_filename(self, table_data):
        if not os.path.exists('tmp/tiler'):
            os.makedirs('tmp/tiler')
        return "tmp/tiler/tiler_{table_name}_{geography}.csv".format(table_name=table_data['table'],
                                                                     geography=self.geography)


class SimpleTilerDOXYZTableTask(Task):

    zoom_level = IntParameter()
    geography = Parameter()
>>>>>>> 1dd6120e

    def __init__(self, *args, **kwargs):
        super(SimpleTilerDOXYZTableTask, self).__init__(*args, **kwargs)
        self.columns = self._get_columns()
<<<<<<< HEAD
        self.mc_geography_level = self.geography
        self.config_data = self._get_config_data(self.config_file)
=======
>>>>>>> 1dd6120e

    def requires(self):
        return TilesTempTable(zoom_level=self.zoom_level,
                              geography=self.geography,
                              config_file=self.config_file)

    def _get_country(self):
        return self.config_data["country"]

<<<<<<< HEAD
    def _get_simplification_tolerance(self):
        return self.config_data["geolevels"][self.geography].get("simplification", 0)
=======
    def get_config_file(self):
        raise NotImplementedError('get_config_file must be implemented by the child class')
>>>>>>> 1dd6120e

    def get_geography_name(self):
        return self.config_data["geolevels"][self.geography]["geography"]

    def get_columns_ids(self):
        columns_ids = []

        for column in self._get_columns():
            if column['id'] == GEONAME_COLUMN:
                column['id'] = self.config_data["geolevels"][self.geography]["geoname"]
            columns_ids.append(column['id'])

        return columns_ids

    def _get_columns(self):
        config_data = self._get_config_data(self.config_file)
        for config in config_data["tables"]:
            if config['table'] == self.output().tablename:
                return config['columns']

    def _get_table_columns(self):
        columns = []
        for column in self._get_columns():
            nullable = '' if column['nullable'] else 'NOT NULL'
            columns.append("{} {} {}".format(column.get('column_alias', column['column_name']),
                                             column['type'],
                                             nullable))
        return columns

    def _create_table(self):
        session = current_session()

        LOGGER.info('Creating schema "{schema}" if needed'.format(schema=self.output().schema))
        session.execute('CREATE SCHEMA IF NOT EXISTS tiler')

        LOGGER.info('Creating table {table} if needed'.format(table=self.output().table))
        query = '''
                CREATE TABLE IF NOT EXISTS "{schema}".{table}(
                    x INTEGER NOT NULL,
                    y INTEGER NOT NULL,
                    z INTEGER NOT NULL,
                    geoid VARCHAR NOT NULL,
                    mvt_geometry Geometry,
                    area_ratio NUMERIC,
                    area NUMERIC,
                    {cols},
                    CONSTRAINT {schema}_{table}_pk PRIMARY KEY (x,y,z,geoid)
                )
                '''.format(schema=self.output().schema,
                           table=self.output().tablename,
                           cols=", ".join(self._get_table_columns()))

        session.execute(query)
        session.commit()

    def _insert_data(self):
        session = current_session()

        columns = self._get_columns()
        out_columns = [x.get('column_alias', x['column_name']) for x in columns]
        in_columns = ["((aa).mvtdata::json->>'{name}')::{type} as {alias}".format(
                        name=x['column_name'], type=x['type'], alias=x.get('column_alias', x['column_name'])
                      ) for x in columns]
        in_columns_ids = ["'{}'".format(x) for x in self.get_columns_ids()]

        LOGGER.info('Inserting data into {table}'.format(table=self.output().table))
        query = '''
                INSERT INTO "{schema}".{table} (x, y, z, geoid,
                                                area_ratio, area, mvt_geometry,
                                                {out_columns})
                SELECT (aa).x, (aa).y, (aa).zoom z, (aa).mvtdata::json->>'id'::text as geoid,
                       ((aa).mvtdata::json->>'area_ratio')::numeric as area_ratio,
                       ((aa).mvtdata::json->>'area')::numeric as area, (aa).mvtgeom,
                       {in_columns}
                  FROM (
                    SELECT cdb_observatory.OBS_GetMCDOMVT({zoom_level}, '{geography}',
                    ARRAY[{in_columns_ids}]::TEXT[],
<<<<<<< HEAD
                    ARRAY[]::TEXT[], '{country}', ARRAY[]::TEXT[], ARRAY[]::TEXT[],
                    {simplification_tolerance}, '{table_postfix}', {mc_geography_level}) aa
=======
                    ARRAY[]::TEXT[], ARRAY[]::TEXT[], ARRAY[]::TEXT[]) aa
>>>>>>> 1dd6120e
                    ) q;
                '''.format(schema=self.output().schema,
                           table=self.output().tablename,
                           zoom_level=self.zoom_level,
                           geography=self.get_geography_name(),
                           out_columns=','.join(out_columns),
                           in_columns=','.join(in_columns),
<<<<<<< HEAD
                           in_columns_ids=','.join(in_columns_ids),
                           country=self._get_country(),
                           simplification_tolerance=self._get_simplification_tolerance(),
                           table_postfix=self.table_postfix if self.table_postfix is not None else '',
                           mc_geography_level="'{}'".format(self.mc_geography_level)
                                              if self.mc_geography_level is not None else 'NULL')
=======
                           in_columns_ids=','.join(in_columns_ids))
>>>>>>> 1dd6120e

        session.execute(query)
        session.commit()

    def run(self):
        self._create_table()
        self._insert_data()

    def output(self):
<<<<<<< HEAD
        config_data = self._get_config_data(self.config_file)
        return PostgresTarget('tiler', 'xyz_{country}_do_geoms'.format(country=config_data["country"]))
=======
        raise NotImplementedError('output must be implemented by the child class')
>>>>>>> 1dd6120e

    def complete(self):
        session = current_session()
        count = 0

        try:
            query = '''
                    SELECT count(*) FROM "{schema}".{table} WHERE z = {zoom_level}
                    '''.format(schema=self.output().schema,
                               table=self.output().tablename,
                               zoom_level=self.zoom_level,)
            count = session.execute(query).fetchone()[0]
            if count > 0:
                LOGGER.warn('The zoom level is already loaded')
        except Exception:
            LOGGER.info('Error checking output. Maybe the table doesn\'t exist')

        return count > 0


class AllSimpleDOXYZTables(WrapperTask, ConfigFile):
    config_file = Parameter()

    def requires(self):
        for geolevel in self.config_data["geolevels"]:
            for zoom in geolevel["zoomlevels"]:
                yield SimpleTilerDOXYZTableTask(zoom_level=zoom,
                                                geography=geolevel,
                                                config_file=self.config_file)<|MERGE_RESOLUTION|>--- conflicted
+++ resolved
@@ -1,12 +1,7 @@
 from tasks.us.census.tiger import ShorelineClip
 from tasks.targets import PostgresTarget
-<<<<<<< HEAD
 from luigi import IntParameter, Parameter, Task, WrapperTask
 from tasks.meta import current_session
-=======
-from luigi import IntParameter, Parameter, WrapperTask, Task
-from tasks.meta import current_session, async_pool
->>>>>>> 1dd6120e
 from lib.logger import get_logger
 from lib.tileutils import tile2bounds
 from lib.geo import bboxes_intersect
@@ -104,245 +99,20 @@
     def _get_table_name(self, config):
         return "{table}_tiles_temp_{geo}_{zoom}".format(table=config['table'], geo=self.geography, zoom=self.zoom_level)
 
-<<<<<<< HEAD
-=======
-    def _get_config_data(self):
-        dir_path = os.path.dirname(os.path.realpath(__file__))
-        with (open('{}/conf/{}'.format(dir_path, self.config_file))) as f:
-            return json.load(f)
-
-
-class TilerXYZTableTask(Task):
->>>>>>> 1dd6120e
 
 class SimpleTilerDOXYZTableTask(Task, ConfigFile):
     zoom_level = IntParameter()
     geography = Parameter()
     config_file = Parameter()
 
-<<<<<<< HEAD
     table_postfix = None
     mc_geography_level = None
-=======
-    def __init__(self, *args, **kwargs):
-        super(TilerXYZTableTask, self).__init__(*args, **kwargs)
-        self.config_data = self._get_config_data()
-
-    def get_config_file(self):
-        raise NotImplementedError('Config file must be implemented by the child class')
-
-    def get_geography_level(self, level):
-        raise NotImplementedError('Geography levels file must be implemented by the child class')
-
-    def get_columns(self, config, shard_value=None):
-        raise NotImplementedError('Get columns function must be implemented by the child class')
-
-    def get_table_columns(self, config, shard_value=None):
-        raise NotImplementedError('Get Table columns function must be implemented by the child class')
-
-    def get_tile_query(self, config, tile, geography, shard_value=None):
-        raise NotImplementedError('Get tile query function must be implemented by the child class')
-
-    def run(self):
-        config_data = self._get_config_data()
-        for config in config_data:
-            if not config.get('bypass', False):
-                table_bboxes = config['bboxes']
-                tables_data = self._get_table_names(config)
-                for table_data in tables_data:
-                    start_time = time.time()
-                    LOGGER.info("Processing table {}".format(table_data['table']))
-                    self._create_schema_and_table(table_data, config)
-                    self._generate_csv_tiles(self.zoom_level, table_data, config, table_bboxes)
-                    self._insert_tiles(table_data)
-                    end_time = time.time()
-                    LOGGER.info("Finished processing table {}. It took {} seconds".format(
-                        table_data['table'],
-                        (end_time - start_time)
-                    ))
-
-    def _get_table_names(self, config):
-        table_names = []
-        if config['sharded']:
-            for value in config['sharding']['values']:
-                table_names.append({"schema": config['schema'],
-                                    "table": "{}_{}".format(config['table'], value),
-                                    "value": value})
-        else:
-            table_names.append({"schema": config['schema'], "table": config['table'], "value": None})
-
-        return table_names
-
-    def _create_schema_and_table(self, table_data, config):
-        session = current_session()
-        session.execute('CREATE SCHEMA IF NOT EXISTS tiler')
-        cols_schema = self.get_table_columns(config, table_data['value'])
-        sql_table = '''CREATE TABLE IF NOT EXISTS {table}(
-                       x INTEGER NOT NULL,
-                       y INTEGER NOT NULL,
-                       z INTEGER NOT NULL,
-                       mvt_geometry Geometry,
-                       geoid VARCHAR NOT NULL,
-                       area_ratio NUMERIC,
-                       area NUMERIC,
-                       {cols},
-                       CONSTRAINT {table_name}_pk PRIMARY KEY (x,y,z,geoid)
-                    )'''.format(table=self._get_table_name(table_data),
-                                table_name=table_data['table'],
-                                cols=", ".join(cols_schema))
-
-        session.execute(sql_table)
-        session.commit()
-
-    def _get_config_data(self):
-        dir_path = os.path.dirname(os.path.realpath(__file__))
-        with (open('{}/conf/{}'.format(dir_path, self.get_config_file()))) as f:
-            return json.load(f)
-
-    def _tile_in_bboxes(self, zoom, x, y, bboxes):
-        rect1 = tile2bounds(zoom, x, y)
-        for bbox in bboxes:
-            rect2 = [bbox['xmin'], bbox['ymin'], bbox['xmax'], bbox['ymax']]
-            if bboxes_intersect(rect1, rect2):
-                return True
-
-        return False
-
-    def _generate_csv_tiles(self, zoom, table_data, config, bboxes_config):
-        tiles = []
-        tile_start = time.time()
-        for x in range(0, (pow(2, zoom) + 1)):
-            for y in range(0, (pow(2, zoom) + 1)):
-                if self._tile_in_bboxes(zoom, x, y, bboxes_config):
-                    tiles.append([x, y, zoom])
-        tile_end = time.time()
-
-        LOGGER.info("Tiles to be processed: {}. Calculated in {} seconds".format(len(tiles), (tile_end - tile_start)))
-
-        sql_start = time.time()
-        loop = asyncio.new_event_loop()
-        asyncio.set_event_loop(loop)
-        try:
-            exceptions = loop.run_until_complete(self._generate_tiles(tiles, config, table_data))
-            exceptions =  [e for e in exceptions if e is not None]
-
-            if exceptions:
-                LOGGER.warning("Exception/s found processing tiles: {}".format("\n".join([str(e) for e in exceptions if e is not None])))
-        finally:
-            loop.close()
-        sql_end = time.time()
-
-        LOGGER.info("Generated tiles it took {} seconds".format(sql_end - sql_start))
-
-    def batch(self, iterable, n=1):
-        iterable_lenght = len(iterable)
-        for ndx in range(0, iterable_lenght, n):
-            yield iterable[ndx:min(ndx + n, iterable_lenght)]
-
-    @backoff.on_exception(backoff.expo,
-                          (asyncio.TimeoutError,
-                           concurrent.futures._base.TimeoutError),
-                          max_time=600)
-
-    async def _generate_tiles(self, tiles, config, table_data):
-        with open(self._get_csv_filename(table_data), 'w+') as csvfile:
-            db_pool = await async_pool()
-            columns = self.get_columns(config, table_data['value'])
-            csvwriter = csv.writer(csvfile)
-            headers = ['x', 'y', 'z', 'mvt_geometry', 'geoid', 'area_ratio', 'area']
-            headers += [column.get('column_alias', column['column_name']).lower() for column in columns]
-            csvwriter.writerow(headers)
-            geography_level = self.get_geography_level(self.geography)
-            batch_no = 1
-            for tiles_batch in self.batch(tiles, 100):
-                LOGGER.info("Processing batch {} with {} elements".format(batch_no, len(tiles_batch)))
-                batch_start = time.time()
-                executed_tiles = [self._generate_tile(db_pool, csvwriter, tile, geography_level, config, table_data['value'])
-                                  for tile in tiles_batch]
-                exceptions = await asyncio.gather(*executed_tiles, return_exceptions=True)
-                batch_end = time.time()
-                LOGGER.info("Batch {} processed in {} seconds".format(batch_no, (batch_end - batch_start)))
-                batch_no += 1
-
-            return exceptions
-
-    @backoff.on_exception(backoff.expo,
-                          (asyncio.TimeoutError,
-                           concurrent.futures._base.TimeoutError),
-                          max_time=600)
-
-    async def _generate_tile(self, db_pool, csvwriter, tile, geography, config, shard_value=None):
-        tile_query = self.get_tile_query(config, tile, geography, shard_value)
-
-        conn = None
-        try:
-            conn = await db_pool.acquire()
-            tile_start = time.time()
-
-            records = await conn.fetch(tile_query)
-
-            tile_end = time.time()
-            LOGGER.debug('Generated tile [{}/{}/{}] in {} seconds'.format(tile[0], tile[1], tile[2],
-                                                                          (tile_end - tile_start)))
-            for record in records:
-                csvwriter.writerow(tuple(record))
-            else:
-                LOGGER.debug('Tile [{}/{}/{}] without data'.format(tile[0], tile[1], tile[2], (tile_end - tile_start)))
-        except BaseException as e:
-            LOGGER.error('Tile [{}/{}/{}] returned exception {}'.format(tile[0], tile[1], tile[2], e))
-            raise e
-        finally:
-            await db_pool.release(conn)
-
-    def _insert_tiles(self, table_data):
-        table_name = self._get_table_name(table_data)
-        copy_start = time.time()
-        session = current_session()
-        with open(self._get_csv_filename(table_data), 'rb') as f:
-            cursor = session.connection().connection.cursor()
-            sql_copy = """
-                        COPY {table} FROM STDIN WITH CSV HEADER DELIMITER AS ','
-                       """.format(table=table_name)
-            cursor.copy_expert(sql=sql_copy, file=f)
-            session.commit()
-            cursor.close()
-        copy_end = time.time()
-        LOGGER.info("Copy tiles for table {} took {} seconds".format(table_data['table'],copy_end - copy_start))
-
-    def output(self):
-        targets = []
-        for config in self.config_data:
-            tables_data = self._get_table_names(config)
-            for table_data in tables_data:
-                targets.append(PostgresTarget(table_data['schema'],
-                                              table_data['table'],
-                                              where='z = {}'.format(self.zoom_level)))
-        return targets
-
-    def _get_table_name(self, table_data):
-        return "\"{schema}\".\"{table}\"".format(schema=table_data['schema'], table=table_data['table'])
-
-    def _get_csv_filename(self, table_data):
-        if not os.path.exists('tmp/tiler'):
-            os.makedirs('tmp/tiler')
-        return "tmp/tiler/tiler_{table_name}_{geography}.csv".format(table_name=table_data['table'],
-                                                                     geography=self.geography)
-
-
-class SimpleTilerDOXYZTableTask(Task):
-
-    zoom_level = IntParameter()
-    geography = Parameter()
->>>>>>> 1dd6120e
 
     def __init__(self, *args, **kwargs):
         super(SimpleTilerDOXYZTableTask, self).__init__(*args, **kwargs)
         self.columns = self._get_columns()
-<<<<<<< HEAD
         self.mc_geography_level = self.geography
         self.config_data = self._get_config_data(self.config_file)
-=======
->>>>>>> 1dd6120e
 
     def requires(self):
         return TilesTempTable(zoom_level=self.zoom_level,
@@ -352,13 +122,8 @@
     def _get_country(self):
         return self.config_data["country"]
 
-<<<<<<< HEAD
     def _get_simplification_tolerance(self):
         return self.config_data["geolevels"][self.geography].get("simplification", 0)
-=======
-    def get_config_file(self):
-        raise NotImplementedError('get_config_file must be implemented by the child class')
->>>>>>> 1dd6120e
 
     def get_geography_name(self):
         return self.config_data["geolevels"][self.geography]["geography"]
@@ -436,12 +201,8 @@
                   FROM (
                     SELECT cdb_observatory.OBS_GetMCDOMVT({zoom_level}, '{geography}',
                     ARRAY[{in_columns_ids}]::TEXT[],
-<<<<<<< HEAD
                     ARRAY[]::TEXT[], '{country}', ARRAY[]::TEXT[], ARRAY[]::TEXT[],
                     {simplification_tolerance}, '{table_postfix}', {mc_geography_level}) aa
-=======
-                    ARRAY[]::TEXT[], ARRAY[]::TEXT[], ARRAY[]::TEXT[]) aa
->>>>>>> 1dd6120e
                     ) q;
                 '''.format(schema=self.output().schema,
                            table=self.output().tablename,
@@ -449,16 +210,12 @@
                            geography=self.get_geography_name(),
                            out_columns=','.join(out_columns),
                            in_columns=','.join(in_columns),
-<<<<<<< HEAD
                            in_columns_ids=','.join(in_columns_ids),
                            country=self._get_country(),
                            simplification_tolerance=self._get_simplification_tolerance(),
                            table_postfix=self.table_postfix if self.table_postfix is not None else '',
                            mc_geography_level="'{}'".format(self.mc_geography_level)
                                               if self.mc_geography_level is not None else 'NULL')
-=======
-                           in_columns_ids=','.join(in_columns_ids))
->>>>>>> 1dd6120e
 
         session.execute(query)
         session.commit()
@@ -468,12 +225,8 @@
         self._insert_data()
 
     def output(self):
-<<<<<<< HEAD
         config_data = self._get_config_data(self.config_file)
         return PostgresTarget('tiler', 'xyz_{country}_do_geoms'.format(country=config_data["country"]))
-=======
-        raise NotImplementedError('output must be implemented by the child class')
->>>>>>> 1dd6120e
 
     def complete(self):
         session = current_session()
