import sys
import argparse
<<<<<<< HEAD
from meta import CurrentSession
=======
from .meta import CurrentSession
>>>>>>> 539e828f

REMOVE_FROM_DO = "removefromdo"


def remove_from_do(id):
    MINIMUM_ID_LENGTH = 5
    MAX_COLS_TO_PRINT = 50

    if len(id) < MINIMUM_ID_LENGTH:
        print("The identifier '{}' is too short (minimum {} characters)".format(id, MINIMUM_ID_LENGTH))
        return

    session = CurrentSession().get()

    numtables = session.execute(
        "SELECT count(*) FROM observatory.obs_table WHERE id LIKE '{}%'"
        .format(id)).fetchone()[0]
    print(" --> This will delete {} entries from observatory.OBS_TABLE".format(numtables))
    for table in session.execute("SELECT id FROM observatory.obs_table WHERE id LIKE '{}%'".format(id)).fetchall():
        print("\t" + table[0])

    numcols = session.execute(
        "SELECT count(*) FROM observatory.obs_column WHERE id LIKE '{}%'"
        .format(id)).fetchone()[0]
    print(" --> This will delete {} entries from observatory.OBS_COLUMNS".format(numcols))
    for column in session.execute(
            "SELECT id FROM observatory.obs_column WHERE id LIKE '{}%'".format(id)).fetchmany(MAX_COLS_TO_PRINT):
        print("\t" + column[0])
    if numcols > MAX_COLS_TO_PRINT:
        print("\t... ({} more)".format(numcols - MAX_COLS_TO_PRINT))
    print(" --> This will drop {} tables from the 'observatory' schema".format(session.execute(
        "SELECT count(*) FROM observatory.obs_table WHERE id LIKE '{}%'".format(id)).fetchone()[0]))

    yn = input("Continue? (Y/N) ")

    if yn.lower() != "y":
        return

    for table in session.execute(
            "SELECT tablename FROM observatory.obs_table WHERE id LIKE '{}%'".format(id)).fetchall():
        session.execute("DROP TABLE observatory.{}".format(table[0]))
        print("Table {} dropped".format(table[0]))
    session.execute("DELETE FROM observatory.obs_table WHERE id LIKE '{}%'".format(id))
    print("Deleted {} entries from observatory.OBS_TABLE".format(numtables))
    session.execute("DELETE FROM observatory.obs_column WHERE id LIKE '{}%'".format(id))
    print("Deleted {} entries from observatory.OBS_COLUMNS".format(numcols))

    session.execute("COMMIT")

if __name__ == "__main__":
    parser = argparse.ArgumentParser('python tools.py')
    parser.add_argument('task', help='Task to be executed')
    parser.add_argument('task_parameters', nargs='+', help='Task parameters')
    args = vars(parser.parse_args())
    if args['task'].lower() == REMOVE_FROM_DO and len(args['task_parameters']) == 1:
        remove_from_do(args['task_parameters'][0])
    else:
        parser.print_help()<|MERGE_RESOLUTION|>--- conflicted
+++ resolved
@@ -1,10 +1,5 @@
-import sys
 import argparse
-<<<<<<< HEAD
-from meta import CurrentSession
-=======
 from .meta import CurrentSession
->>>>>>> 539e828f
 
 REMOVE_FROM_DO = "removefromdo"
 
