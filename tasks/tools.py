<<<<<<< HEAD
import sys
=======
import argparse
>>>>>>> 0dde3d67
from .meta import CurrentSession

REMOVE_FROM_DO = "removefromdo"


def remove_from_do(id):
    MINIMUM_ID_LENGTH = 5
    MAX_COLS_TO_PRINT = 50

    if len(id) < MINIMUM_ID_LENGTH:
        print("The identifier '{}' is too short (minimum {} characters)".format(id, MINIMUM_ID_LENGTH))
        return

    session = CurrentSession().get()

    numtables = session.execute(
        "SELECT count(*) FROM observatory.obs_table WHERE id LIKE '{}%'"
        .format(id)).fetchone()[0]
    print(" --> This will delete {} entries from observatory.OBS_TABLE".format(numtables))
    for table in session.execute("SELECT id FROM observatory.obs_table WHERE id LIKE '{}%'".format(id)).fetchall():
        print("\t" + table[0])

    numcols = session.execute(
        "SELECT count(*) FROM observatory.obs_column WHERE id LIKE '{}%'"
        .format(id)).fetchone()[0]
    print(" --> This will delete {} entries from observatory.OBS_COLUMNS".format(numcols))
    for column in session.execute(
            "SELECT id FROM observatory.obs_column WHERE id LIKE '{}%'".format(id)).fetchmany(MAX_COLS_TO_PRINT):
        print("\t" + column[0])
    if numcols > MAX_COLS_TO_PRINT:
        print("\t... ({} more)".format(numcols - MAX_COLS_TO_PRINT))
    print(" --> This will drop {} tables from the 'observatory' schema".format(session.execute(
        "SELECT count(*) FROM observatory.obs_table WHERE id LIKE '{}%'".format(id)).fetchone()[0]))

    yn = input("Continue? (Y/N) ")

    if yn.lower() != "y":
        return

    for table in session.execute(
            "SELECT tablename FROM observatory.obs_table WHERE id LIKE '{}%'".format(id)).fetchall():
        session.execute("DROP TABLE observatory.{}".format(table[0]))
        print("Table {} dropped".format(table[0]))
    session.execute("DELETE FROM observatory.obs_table WHERE id LIKE '{}%'".format(id))
    print("Deleted {} entries from observatory.OBS_TABLE".format(numtables))
    session.execute("DELETE FROM observatory.obs_column WHERE id LIKE '{}%'".format(id))
    print("Deleted {} entries from observatory.OBS_COLUMNS".format(numcols))

    session.execute("COMMIT")

if __name__ == "__main__":
    parser = argparse.ArgumentParser('python tools.py')
    parser.add_argument('task', help='Task to be executed')
    parser.add_argument('task_parameters', nargs='+', help='Task parameters')
    args = vars(parser.parse_args())
    if args['task'].lower() == REMOVE_FROM_DO and len(args['task_parameters']) == 1:
        remove_from_do(args['task_parameters'][0])
    else:
        parser.print_help()<|MERGE_RESOLUTION|>--- conflicted
+++ resolved
@@ -1,8 +1,4 @@
-<<<<<<< HEAD
-import sys
-=======
 import argparse
->>>>>>> 0dde3d67
 from .meta import CurrentSession
 
 REMOVE_FROM_DO = "removefromdo"
