--- conflicted
+++ resolved
@@ -103,26 +103,11 @@
     resolution = Parameter(default=GEO_PR)
     year = Parameter()
 
-<<<<<<< HEAD
-    def version(self):
-        return 1
-
-    def requires(self):
+    def get_url(self):
         url = YEAR_URL[self.year]
-        return RepoFile(resource_id=self.task_id,
-                        version=self.version(),
-                        url=url.format(year=self.year,
-                                       resolution=self.resolution,
-                                       format=GEOGRAPHY_FORMAT[self.resolution]))
-
-    def download(self):
-        copyfile(self.input().path, '{output}.zip'.format(output=self.output().path))
-=======
-    def get_url(self):
-        return self.URL.format(year=self.year,
-                               resolution=self.resolution,
-                               format=GEOGRAPHY_FORMAT[self.resolution])
->>>>>>> f902c396
+        return url.format(year=self.year,
+                          resolution=self.resolution,
+                          format=GEOGRAPHY_FORMAT[self.resolution])
 
 
 class ImportGeography(GeoFile2TempTableTask):
