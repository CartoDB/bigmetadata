--- conflicted
+++ resolved
@@ -248,18 +248,13 @@
             'meta': CensusColumns(resolution=self.resolution, survey=self.survey, topic=self.topic),
         }
 
-<<<<<<< HEAD
     def targets(self):
         return {
             self.input()['geo'].obs_table: GEOM_REF,
         }
 
-    def timespan(self):
-        return 2011
-=======
     def table_timespan(self):
         return get_timespan('2011')
->>>>>>> cadc01d9
 
 
 class AllCensusTopics(BaseParams, WrapperTask):
@@ -282,18 +277,13 @@
             'meta': NHSColumns(),
         }
 
-<<<<<<< HEAD
     def targets(self):
         return {
             self.input()['geo'].obs_table: GEOM_REF,
         }
 
-    def timespan(self):
-        return 2011
-=======
     def table_timespan(self):
         return get_timespan('2011')
->>>>>>> cadc01d9
 
 
 class AllNHSTopics(BaseParams, WrapperTask):
