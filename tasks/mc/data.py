--- conflicted
+++ resolved
@@ -520,15 +520,10 @@
     month = Parameter(default=None)
 
     def requires(self):
-<<<<<<< HEAD
-        return [MCData(geography=x.replace(' ', '_'), country=self.country)
-                for x in GEOGRAPHIES[self.country]]
-=======
         return [MCData(geography=geography, country=self.country,
                 until_month=self.until_month, month=self.month)
          for geography in [x.replace(' ', '_')
                            for x in GEOGRAPHIES[self.country]]]
->>>>>>> c9fe0939
 
 
 class AllMCCountries(WrapperTask):
@@ -536,9 +531,5 @@
     month = Parameter(default=None)
 
     def requires(self):
-<<<<<<< HEAD
-        return [AllMCData(country=c) for c in ['us', 'ca', 'uk', 'au']]
-=======
         return [AllMCData(country=country, until_month=self.until_month, month=self.month)
-            for country in ['us', 'ca', 'uk', 'au']]
->>>>>>> c9fe0939
+            for country in ['us', 'ca', 'uk', 'au']]