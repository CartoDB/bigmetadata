'''
Tasks to sync data locally to CartoDB
'''

from tasks.meta import (current_session, OBSTable, Base, OBSColumn,)
from tasks.util import (TableToCarto, underscore_slugify, query_cartodb,
                        classpath, shell, PostgresTarget, TempTableTask, LOGGER,
                        CartoDBTarget, import_api, TableToCartoViaImportAPI)

from luigi import (WrapperTask, BooleanParameter, Parameter, Task, LocalTarget,
                   DateParameter, IntParameter, FloatParameter)
from luigi.task_register import Register
from luigi.s3 import S3Target
from datetime import date
from decimal import Decimal
from cStringIO import StringIO
from PIL import Image, ImageOps
from pprint import pprint

import requests

import time
import os
import json
import requests


META_TABLES = ('obs_table', 'obs_column_table', 'obs_column', 'obs_column_to_column',
               'obs_column_tag', 'obs_tag', 'obs_dump_version', )



class SyncColumn(WrapperTask):
    '''
    Upload tables relevant to updating a particular column by keyword.
    '''
    keywords = Parameter()

    def requires(self):
        session = current_session()
        cols = session.query(OBSColumn).filter(OBSColumn.id.ilike(
            '%' + self.keywords + '%'
        ))
        if cols.count():
            for col in cols:
                for coltable in col.tables:
                    yield SyncData(exact_id=coltable.table.id)
        else:
            tables = session.query(OBSTable).filter(OBSTable.id.ilike(
                '%' + self.keywords + '%'
            ))
            if tables.count():
                for table in tables:
                    yield SyncData(exact_id=table.id)
            else:
                raise Exception('Unable to find any tables or columns with ID '
                                'that matched "{keywords}" via ILIKE'.format(
                                    keywords=self.keywords
                                ))


class SyncData(WrapperTask):
    '''
    Upload a single OBS table to cartodb by fuzzy ID
    '''
    force = BooleanParameter(default=True, significant=False)
    id = Parameter(default=None)
    exact_id = Parameter(default=None)
    tablename = Parameter(default=None)

    def requires(self):
        session = current_session()
        if self.exact_id:
            table = session.query(OBSTable).get(self.exact_id)
        elif self.tablename:
            table = session.query(OBSTable).filter(OBSTable.tablename == self.tablename).one()
        elif self.id:
            table = session.query(OBSTable).filter(OBSTable.id.ilike('%' + self.id + '%')).one()
        else:
            raise Exception('Need id or exact_id for SyncData')
        return TableToCarto(table=table.tablename, force=self.force)


class SyncAllData(WrapperTask):
    '''
    Sync all data to the linked CARTO account.
    '''

    force = BooleanParameter(default=False, significant=False)

    def requires(self):
        existing_table_versions = dict([
            (r['tablename'], r['version']) for r in query_cartodb(
                'SELECT * FROM obs_table'
            ).json()['rows']
        ])
        tables = dict([(k, v) for k, v in current_session().execute(
            '''
            SELECT tablename, t.version
            FROM observatory.obs_table t,
                 observatory.obs_column_table ct,
                 observatory.obs_column c
            WHERE t.id = ct.table_id
              AND c.id = ct.column_id
              AND t.tablename NOT IN ('obs_ffebc3eb689edab4faa757f75ca02c65d7db7327')
              AND c.weight > 0
            '''
        )])

        for tablename, version in tables.iteritems():
            if version > existing_table_versions.get(tablename):
                force = True
            else:
                force = self.force
            yield TableToCartoViaImportAPI(table=tablename, force=force)


class ImagesForMeasure(Task):
    '''
    Generate a set of static images for a measure
    '''

    MAP_URL = '{cartodb_url}/api/v1/map'.format(
        cartodb_url=os.environ['CARTODB_URL'])

    BASEMAP = {
        "type": "http",
        "options": {
            "urlTemplate": "http://{s}.basemaps.cartocdn.com/light_nolabels/{z}/{x}/{y}.png",
            "subdomains": "abcd",
        }
    }

    LABELS = {
        "type": "http",
        "options": {
            "urlTemplate": "http://{s}.basemaps.cartocdn.com/light_only_labels/{z}/{x}/{y}.png",
            "subdomains": "abcd",
        }
    }
    CENTER_ZOOM_BOUNDS = {
        'es': [
            ((40.4139017, -3.7350414), 6, None,),
            ((40.4139017, -3.7350414), 8, None, ),
            ((40.4139017, -3.7350414), 11, None, ),
            ((40.4139017, -3.7050414), 13, None, ),
        ],
        'mx': [
            ((22.979, -101.777), 4, 'mx.inegi.entidad', ),
            ((19.316, -99.152), 7, 'mx.inegi.municipio', ),
            ((19.441989391028706, -99.14474487304688), 11, 'mx.inegi.ageb', ),
            ((19.441989391028706, -99.14474487304688), 13, 'mx.inegi.manzana', ),
        ],
        'uk': [
            ((52.51622086393074, -1.197509765625), 5, None, ), # All England
            ((51.50190410761811, -0.120849609375), 9, None, ), # London
            ((52.47274306920925, -3.982543945312), 7, None, ), # Wales
            ((53.491313790532956, -2.9706787109375), 9, None, ), # Manchester
        ],
        'us': [
            ((37.996162679728116, -97.6904296875), 3,
             'us.census.tiger.state_clipped', ),
            ((38.16911413556086, -114.884033203125), 5,
             'us.census.tiger.county_clipped', ),
            ((37.75225820732333, -122.11584777832031), 9,
             'us.census.tiger.census_tract_clipped', ),
            ((37.75225820732333, -122.44584777832031), 12,
             'us.census.tiger.block_group_clipped', ),
        ],
    }

    PALETTES = {
        'tags.people': '''
@5:#6c2167;
@4:#a24186;
@3:#ca699d;
@2:#e498b4;
@1:#f3cbd3;''',
        'tags.money': '''
@5:#1d4f60;
@4:#2d7974;
@3:#4da284;
@2:#80c799;
@1:#c4e6c3;''',
        'tags.households': '''
@5:#63589f;
@4:#9178c4;
@3:#b998dd;
@2:#dbbaed;
@1:#f3e0f7;''',
        'tags.housing': '''
@5:#2a5674;
@4:#45829b;
@3:#68abb8;
@2:#96d0d1;
@1:#d1eeea;''',
        'tags.ratio': '''
@5:#eb4a40;
@4:#f17854;
@3:#f59e72;
@2:#f9c098;
@1:#fde0c5;''',
        'tags.segmentation': '''
@1:#7F3C8D;
@2:#11A579;
@3:#3969AC;
@4:#F2B701;
@5:#E73F74;
@6:#80BA5A;
@7:#E68310;
@8:#008695;
@9:#CF1C90;
@10:#f97b72;
@11:#A5AA99;''',
    }

    measure = Parameter()
    force = BooleanParameter(default=False)

    def __init__(self, *args, **kwargs):
        if kwargs.get('force'):
            target_path = self.output(measure=kwargs['measure']).path
            try:
                os.unlink(target_path)
            except OSError:
                pass
        super(ImagesForMeasure, self).__init__(*args, **kwargs)

    def _generate_config(self, zoom, lon, lat, boundary=None):
        layers = []
        layers.append(self.BASEMAP)
        session = current_session()
        measure = session.query(OBSColumn).get(self.measure)
        mainquery = '''
SELECT numer_aggregate, numer_type,
       numer_colname, numer_geomref_colname,
       numer_tablename,
       geom_geomref_colname,
       geom_colname, geom_tablename,
       denom_colname, denom_tablename, denom_geomref_colname
FROM observatory.obs_meta
WHERE numer_id = '{measure}' {boundary_clause}
ORDER BY geom_weight DESC, numer_timespan DESC, geom_colname DESC;
        '''
        query = mainquery.format(
            measure=self.measure,
            boundary_clause="AND geom_id = '{}'".format(boundary) if boundary else '')

        resp = session.execute(query)
        results = resp.fetchone()

        # how should we determine fallback resolution?
        if results is None:
            query = mainquery.format(measure=self.measure, boundary_clause="")
            resp = session.execute(query)
            results = resp.fetchone()

        numer_aggregate, numer_type, numer_colname, numer_geomref_colname, \
                numer_tablename, geom_geomref_colname, geom_colname, \
                geom_tablename, denom_colname, \
                denom_tablename, denom_geomref_colname = results

        if denom_colname:
            cartosql = "SELECT geom.cartodb_id, geom.{geom_colname} as the_geom, " \
                    "geom.the_geom_webmercator, " \
                    "numer.{numer_colname} / NULLIF(denom.{denom_colname}, 0) measure " \
                    "FROM {geom_tablename} as geom, {numer_tablename} as numer, " \
                    "     {denom_tablename} as denom " \
                    "WHERE geom.{geom_geomref_colname} = numer.{numer_geomref_colname} " \
                    "  AND numer.{numer_geomref_colname} = denom.{denom_geomref_colname} "
            statssql = "SELECT  " \
                    'CDB_HeadsTailsBins(array_agg(distinct( ' \
                    '      (numer.{numer_colname} / ' \
                    '      NULLIF(denom.{denom_colname}, 0))::NUMERIC)), 4) as "headtails" ' \
                    "FROM {geom_tablename} as geom, " \
                    "     {numer_tablename} as numer, " \
                    "     {denom_tablename} as denom " \
                    "WHERE geom.{geom_geomref_colname} = numer.{numer_geomref_colname} " \
                    "  AND numer.{numer_geomref_colname} = denom.{denom_geomref_colname} "
        elif numer_aggregate == 'sum':
            cartosql = "SELECT geom.cartodb_id, geom.{geom_colname} as the_geom, " \
                    "geom.the_geom_webmercator, " \
                    "numer.{numer_colname} / " \
                    "  ST_Area(geom.the_geom) * 1000000.0 measure " \
                    "FROM {geom_tablename} as geom, {numer_tablename} as numer " \
                    "WHERE geom.{geom_geomref_colname} = numer.{numer_geomref_colname} "
            statssql = "SELECT CDB_HeadsTailsBins(array_agg(distinct( " \
                    '  (numer.{numer_colname} / ST_Area(geom.the_geom) ' \
                    '      * 1000000.0)::NUMERIC)), 4) as "headtails" ' \
                    "FROM {geom_tablename} as geom, " \
                    "     {numer_tablename} as numer " \
                    "WHERE geom.{geom_geomref_colname} = numer.{numer_geomref_colname} "
        else:
            cartosql = "SELECT geom.cartodb_id, geom.{geom_colname} as the_geom, " \
                    "  geom.the_geom_webmercator, " \
                    "  numer.{numer_colname} measure " \
                    "FROM {geom_tablename} as geom, {numer_tablename} as numer " \
                    "  WHERE geom.{geom_geomref_colname} = numer.{numer_geomref_colname} "
            if numer_type.lower() == 'numeric':
                statssql = "SELECT " \
                        'CDB_HeadsTailsBins(array_agg( ' \
                        '  distinct(numer.{numer_colname}::NUMERIC)), 4) as "headtails" ' \
                        "FROM {geom_tablename} as geom, " \
                        "     {numer_tablename} as numer " \
                        "WHERE geom.{geom_geomref_colname} = numer.{numer_geomref_colname} "
            else:
                statssql = '''
                SELECT array_agg(category) categories FROM (
                SELECT row_number() over () catname, {numer_colname} as category, COUNT(*) cnt
                FROM {numer_tablename}
                GROUP BY {numer_colname} ORDER BY COUNT(*) DESC
                LIMIT 10
                ) foo'''

        cartosql = cartosql.format(geom_colname=geom_colname,
                                   numer_colname=numer_colname,
                                   geom_tablename=geom_tablename,
                                   numer_tablename=numer_tablename,
                                   geom_geomref_colname=geom_geomref_colname,
                                   numer_geomref_colname=numer_geomref_colname,
                                   denom_colname=denom_colname,
                                   denom_tablename=denom_tablename,
                                   denom_geomref_colname=denom_geomref_colname)
        statssql = statssql.format(geom_colname=geom_colname,
                                   numer_colname=numer_colname,
                                   geom_tablename=geom_tablename,
                                   numer_tablename=numer_tablename,
                                   geom_geomref_colname=geom_geomref_colname,
                                   numer_geomref_colname=numer_geomref_colname,
                                   denom_colname=denom_colname,
                                   denom_tablename=denom_tablename,
                                   denom_geomref_colname=denom_geomref_colname)

        resp = query_cartodb(statssql)
        if resp.status_code != 200:
            raise Exception("Unable to obtain statssql: {}".format(
                resp.text))

        if measure.unit():
            ramp = self.PALETTES.get(measure.unit().id, self.PALETTES['tags.ratio'])
        else:
            ramp = self.PALETTES['tags.ratio']

        bucket_css = u''
        if numer_type.lower() == 'numeric':
            buckets = resp.json()['rows'][0]['headtails']


            for i, bucket in enumerate(buckets):
                bucket_css = u'''
    [measure <= {bucket}] {{
       polygon-fill: @{i};
    }}
                '''.format(bucket=bucket, i=i+1) + bucket_css
        else:
            buckets = resp.json()['rows'][0]['categories']
            for i, bucket in enumerate(buckets):
                bucket_css = u'''
    [measure = "{bucket}"] {{
       polygon-fill: @{i};
    }}
                '''.format(bucket=bucket, i=i+1) + bucket_css

        layers.append({
            'type': 'mapnik',
            'options': {
                'layer_name': geom_tablename,
                'cartocss': '''/** choropleth visualization */

{ramp}

#data {{
  polygon-opacity: 0.9;
  polygon-gamma: 0.5;
  line-color: #000000;
  line-width: 0.25;
  line-opacity: 0.2;
  line-comp-op: hard-light;
  polygon-fill: @{bucketlen};

  [measure=null]{{
     polygon-fill: #cacdce;
  }}
  {bucket_css}
}}'''.format(
    ramp=ramp,
    bucketlen=len(buckets) + 1,
    bucket_css=bucket_css),
                'cartocss_version': "2.1.1",
                'sql': cartosql,
                "table_name": "\"\"."
            }
        })
        #layers.append(self.LABELS)
        return {
            'layers': layers,
            'center': [lon, lat],
            #'bounds': self.bounds,
            'zoom': zoom
        }

    def get_named_map(self, map_config):

        config = {
            "version": "1.3.0",
            "layers": map_config
        }
        resp = requests.get(self.MAP_URL,
                            headers={'content-type':'application/json'},
                            params={'config': json.dumps(config)}).json()
        if 'layergroupid' not in resp:
            raise Exception('Named map returned no layergroupid: {}'.format(
                pprint(resp)))
        return resp

    def run(self):
        self.output().makedirs()

        image_urls = []
        country = self.measure.split('.')[0]
        for center, zoom, boundary in self.CENTER_ZOOM_BOUNDS[country]:
            lon, lat = center

            if country == 'uk':
                image_size = (300, 700, )
            else:
                image_size = (500, 500, )

            config = self._generate_config(zoom, lon, lat, boundary)

            named_map = self.get_named_map(config['layers'])
            image_urls.append('{cartodb_url}/api/v1/map/static/center/' \
                              '{layergroupid}/{zoom}/{center_lon}/{center_lat}/{x}/{y}.png'.format(
                                  cartodb_url=os.environ['CARTODB_URL'],
                                  layergroupid=named_map['layergroupid'],
                                  zoom=zoom,
                                  center_lon=lon,
                                  center_lat=lat,
                                  x=image_size[0],
                                  y=image_size[1],
                              ))

        url1 = image_urls.pop(0)
        LOGGER.info(url1)
        file1 = StringIO(requests.get(url1, stream=True).content)
        image1 = ImageOps.expand(Image.open(file1), border=10, fill='white')

        for url2 in image_urls:
            LOGGER.info(url2)
            file2 = StringIO(requests.get(url2, stream=True).content)

            image2 = ImageOps.expand(Image.open(file2), border=10, fill='white')

            (width1, height1) = image1.size
            (width2, height2) = image2.size

            result_width = width1 + width2
            result_height = max(height1, height2)

            result = Image.new('RGB', (result_width, result_height))
            result.paste(im=image1, box=(0, 0))
            result.paste(im=image2, box=(width1, 0))

            image1 = result
        image1.save(self.output().path)

    def complete(self):
        '''
        If we support this country,
        '''
        country = self.measure.split('.')[0]
        if country in self.CENTER_ZOOM_BOUNDS:
            return super(ImagesForMeasure, self).complete()
        else:
            LOGGER.warn('No info to create images for %s', self.measure)
            return True

    def output(self, measure=None):
        if measure is None:
            measure = self.measure
        return LocalTarget(os.path.join('catalog/img', measure + '.png'))
        #return LocalTarget(os.path.join('catalog/build/html/_images', measure + '.png'))


class GenerateStaticImage(Task):

    BASEMAP = {
        "type": "http",
        "options": {
            #"urlTemplate": "https://{s}.maps.nlp.nokia.com/maptile/2.1/maptile/newest/satellite.day/{z}/{x}/{y}/256/jpg?lg=eng&token=A7tBPacePg9Mj_zghvKt9Q&app_id=KuYppsdXZznpffJsKT24",
            #"subdomains": "1234",
            # Dark Matter
            "urlTemplate": "http://{s}.basemaps.cartocdn.com/dark_nolabels/{z}/{x}/{y}.png",
            "subdomains": "abcd",
            #"urlTemplate": "http://{s}.basemaps.cartocdn.com/dark_nolabels/{z}/{x}/{y}.png",
            #"subdomains": ["a", "b", "c"]
        }
    }

    LABELS = {
        "type": "http",
        "options": {
            "urlTemplate": "http://{s}.basemaps.cartocdn.com/dark_only_labels/{z}/{x}/{y}.png",
            "subdomains": "abcd",
        }
    }

    #57d9408e-0351-11e6-9c12-0e787de82d45

    viz = Parameter()
    VIZ_URL = '{cartodb_url}/api/v2/viz/{{viz}}/viz.json'.format(
        cartodb_url=os.environ['CARTODB_URL'])
    MAP_URL = '{cartodb_url}/api/v1/map'.format(
        cartodb_url=os.environ['CARTODB_URL'])

    def viz_to_config(self):
        resp = requests.get(self.VIZ_URL.format(viz=self.viz))

        assert resp.status_code == 200
        data = resp.json()
        layers = []
        layers.append(self.BASEMAP)
        for data_layer in data['layers']:
            if data_layer['type'] == 'layergroup':
                for layer in data_layer['options']['layer_definition']['layers']:
                    if layer['visible'] is True:
                        layers.append({'type': 'mapnik', 'options': layer['options']})
        layers.append(self.LABELS)
        return {
            'layers': layers,
            'center': json.loads(data['center']),
            'bounds': data['bounds'],
            'zoom': data['zoom']
        }

    def get_named_map(self, map_config):

        config = {
            "version": "1.3.0",
            "layers": map_config
        }
        resp = requests.get(self.MAP_URL,
                            headers={'content-type':'application/json'},
                            params={'config': json.dumps(config)}).json()
        if 'layergroupid' not in resp:
            raise Exception('Named map returned no layergroupid: {}'.format(
                pprint(resp)))
        return resp

    def run(self):
        self.output().makedirs()
        config = self.viz_to_config()
        named_map = self.get_named_map(config['layers'])
        img_url = '{cartodb_url}/api/v1/map/static/center/' \
                '{layergroupid}/{zoom}/{center_lon}/{center_lat}/800/500.png'.format(
                    cartodb_url=os.environ['CARTODB_URL'],
                    layergroupid=named_map['layergroupid'],
                    zoom=config['zoom'],
                    center_lon=config['center'][0],
                    center_lat=config['center'][1]
                )
        LOGGER.info(img_url)
        shell('curl "{img_url}" > {output}'.format(img_url=img_url,
                                                   output=self.output().path))

    def output(self):
        return LocalTarget(os.path.join('catalog/source/img', self.task_id + '.png'))


class GenerateThumb(Task):

    measure = Parameter(default=None)
    viz = Parameter(default=None)
    force = Parameter(default=False, significant=False)

    def requires(self):
        if self.viz and self.measure:
            raise Exception('Specify either viz or measure')
        elif self.viz:
            return GenerateStaticImage(viz=self.viz)  #TODO no force option for generatestaticimage
        elif self.measure:
            return ImagesForMeasure(measure=self.measure, force=self.force)
        else:
            raise Exception('Must specify viz or measure')

    def run(self):
        self.output().makedirs()
        img = Image.open(self.input().path)
        img.resize((img.size[0] / 2, img.size[1] / 2))
        img.save(self.output().path, format='JPEG', quality=75, optimized=True)

    def output(self):
        return LocalTarget(self.input().path.replace('/img/', '/img_thumb/'))


class PurgeMetadataTasks(Task):
    '''
    Purge local metadata tables that no longer have tasks linking to them
    '''
    pass


class PurgeMetadataColumns(Task):
    '''
    Purge local metadata tables that no longer have tasks linking to them
    '''
    pass


class PurgeUndocumentedTables(Task):
    '''
    Purge tables that should be in metadata but are not.
    '''

    def run(self):
        session = current_session()
        resp = session.execute('SELECT table_schema, table_name '
                               'FROM information_schema.tables '
                               "WHERE table_schema ILIKE 'observatory' ")
        for _, tablename in resp:
            if tablename in ('obs_table', 'obs_column_table', 'obs_column',
                             'obs_tag', 'obs_column_to_column', 'obs_column_tag'):
                continue
            if session.query(OBSTable).filter_by(tablename=tablename).count() == 0:
                cnt = session.execute('SELECT COUNT(*) FROM observatory.{tablename}'.format(
                    tablename=tablename)).fetchone()[0]
                if cnt == 0:
                    stmt = 'DROP TABLE observatory.{tablename} CASCADE'.format(
                        tablename=tablename)
                    LOGGER.info(stmt)
                    session.execute(stmt)
                    session.commit()
                else:
                    raise Exception("Will not automatically drop table {tablename} "
                                    "with data in it".format(tablename=tablename))


class PurgeMetadataTables(Task):
    '''
    Purge local metadata tables that no longer have tasks linking to them,
    as well as entries in obs_table that do not link to any table.
    '''

    def run(self):
        session = current_session()
        for _output in self.output():
            if not _output.exists():
                resp = session.execute("SELECT id from observatory.obs_table "
                                       "WHERE tablename = '{tablename}'".format(
                                           tablename=_output.tablename))
                _id = resp.fetchall()[0][0]
                stmt = "DELETE FROM observatory.obs_table " \
                        "WHERE id = '{id}'".format(id=_id)
                LOGGER.info(stmt)
                session.execute(stmt)
                session.commit()

    def output(self):
        session = current_session()
        for table in session.query(OBSTable):
            split = table.id.split('.')
            schema, task_id = split[0:-1], split[-1]
            modname = 'tasks.' + '.'.join(schema)
            module = __import__(modname, fromlist=['*'])
            exists = False
            for name in dir(module):
                kls = getattr(module, name)
                if not isinstance(kls, Register):
                    continue
                # this doesn't work because of underscore_slugify
                #possible_kls = '_'.join(task_id.split('_')[0:-len(kls.get_params())-1])
                if task_id.startswith(underscore_slugify(name)):
                    exists = True
            if exists is True:
                LOGGER.info('{table} exists'.format(table=table))
            else:
                # TODO drop table
                import pdb
                pdb.set_trace()
                LOGGER.info(table)
            yield PostgresTarget(schema='observatory', tablename=table.tablename)


class ConfirmTableExists(Task):
    '''
    Confirm a table exists
    '''

    schema = Parameter(default='observatory')
    tablename = Parameter()

    def run(self):
        raise Exception('Table {} does not exist'.format(self.tablename))

    def output(self):
        return PostgresTarget(self.schema, self.tablename)


class ConfirmTablesDescribedExist(WrapperTask):
    '''
    Confirm that all tables described in obs_table actually exist.
    '''

    def requires(self):
        session = current_session()
        for table in session.query(OBSTable):
            yield ConfirmTableExists(tablename=table.tablename)


class PurgeMetadata(WrapperTask):
    '''
    Purge local metadata that no longer has tasks linking to it
    '''

    def requires(self):
        yield PurgeMetadataColumns()
        yield PurgeMetadataTables()


class PurgeData(Task):
    '''
    Purge local data that no longer has tasks linking to it.
    '''
    pass


class PurgeRemoteData(Task):
    '''
    Purge remote data that is no longer available locally
    '''
    pass


class TestData(Task):
    '''
    See if a dataset has been uploaded & is in sync (at the least, has
    the same number of rows & columns as local).
    '''
    pass


class TestAllData(Task):
    '''
    See if all datasets have been uploaded & are in sync
    '''

    pass


class Dump(Task):
    '''
    Dumps the entire ``observatory`` schema to a local file using the
    `binary <https://www.postgresql.org/docs/9.4/static/app-pgdump.html>`_
    Postgres dump format.

    Automatically updates :class:`~.meta.OBSDumpVersion`.

    :param timestamp: Optional date parameter, defaults to today.
    '''

    timestamp = DateParameter(default=date.today())

    def requires(self):
        yield ConfirmTablesDescribedExist()
        yield OBSMetaToLocal()

    def run(self):
        session = current_session()
        try:
            self.output().makedirs()
            session.execute(
                'INSERT INTO observatory.obs_dump_version (dump_id) '
                "VALUES ('{task_id}')".format(task_id=self.task_id))
            session.commit()
            shell('pg_dump -Fc -Z0 -x -n observatory -f {output}'.format(
                output=self.output().path))
        except Exception as err:
            session.rollback()
            raise err

    def output(self):
        return LocalTarget(os.path.join('tmp', classpath(self), self.task_id + '.dump'))


class DumpS3(Task):
    '''
    Uploads ``observatory`` schema dumped from :class:`~.carto.Dump` to
    `Amazon S3 <https://aws.amazon.com/s3/>`_, using credentials from ``.env``.

    Automatically updates :class:`~.meta.OBSDumpVersion`.

    :param timestamp: Optional date parameter, defaults to today.
    '''
    timestamp = DateParameter(default=date.today())
    force = BooleanParameter(default=False, significant=False)

    def requires(self):
        return Dump(timestamp=self.timestamp)

    def run(self):
        shell('aws s3 cp {input} {output}'.format(
            input=self.input().path,
            output=self.output().path
        ))

    def output(self):
        path = self.input().path.replace('tmp/carto/Dump_', 'do-release-')
        path = path.replace('.dump', '/obs.dump')
        path = 's3://cartodb-observatory-data/{path}'.format(
            path=path
        )
        LOGGER.info(path)
        target = S3Target(path)
        if self.force:
            shell('aws s3 rm {output}'.format(
                output=path
            ))
            self.force = False
        return target


class OBSMeta(Task):

    force = BooleanParameter(default=True)

    FIRST_AGGREGATE = '''
    CREATE OR REPLACE FUNCTION public.first_agg ( anyelement, anyelement )
    RETURNS anyelement LANGUAGE SQL IMMUTABLE STRICT AS $$
            SELECT $1;
    $$;

    DROP AGGREGATE IF EXISTS public.FIRST (anyelement);
    CREATE AGGREGATE public.FIRST (
            sfunc    = public.first_agg,
            basetype = anyelement,
            stype    = anyelement
    );
    '''

    QUERIES = ['''
      CREATE TABLE {obs_meta} AS
      WITH denoms as (
        SELECT
             numer_c.id numer_id,
             denom_c.id denom_id,
             denom_t.id denom_tid,
             geomref_c.id geomref_id,
             null::varchar denom_name,
             null::varchar denom_description,
             null::varchar denom_t_description,
             null::varchar denom_aggregate,
             null::varchar denom_type,
             null::varchar denom_reltype,
             null::varchar denom_colname,
             FIRST(denom_geomref_ct.colname) denom_geomref_colname,
             null::varchar denom_tablename,
             FIRST(denom_t.timespan) denom_timespan,
             null::int as denom_weight,
             null::jsonb as denom_tags,
             null::jsonb denom_extra,
             null::jsonb denom_ct_extra
        FROM observatory.obs_column numer_c
             , observatory.obs_column_to_column denom_c2c
             , observatory.obs_column denom_c
             , observatory.obs_column_table denom_data_ct
             , observatory.obs_table denom_t
             , observatory.obs_column_tag denom_ctag
             , observatory.obs_tag denom_tag
             , observatory.obs_column_table denom_geomref_ct
             , observatory.obs_column geomref_c
             , observatory.obs_column_to_column geomref_c2c
        WHERE denom_c.weight > 0
          AND denom_c2c.source_id = numer_c.id
          AND denom_c2c.target_id = denom_c.id
          AND denom_data_ct.column_id = denom_c.id
          AND denom_data_ct.table_id = denom_t.id
          AND denom_c.id = denom_ctag.column_id
          AND denom_ctag.tag_id = denom_tag.id
          AND denom_c2c.reltype IN ('denominator', 'universe')
          AND denom_geomref_ct.table_id = denom_t.id
          AND denom_geomref_ct.column_id = geomref_c.id
          AND geomref_c2c.reltype = 'geom_ref'
          AND geomref_c2c.source_id = geomref_c.id
        GROUP BY numer_c.id, denom_c.id, denom_t.id, geomref_c.id
      ), leftjoined_denoms AS (
        SELECT numer_c.id all_numer_id, denoms.*
        FROM observatory.obs_column numer_c
             LEFT JOIN denoms ON numer_c.id = denoms.numer_id
      ) SELECT numer_c.id numer_id,
             denom_id,
             geom_c.id geom_id,
             FIRST(numer_t.id) numer_tid,
             FIRST(denom_tid) denom_tid,
             FIRST(geom_t.id ORDER BY geom_t.timespan DESC) geom_tid,
             null::varchar numer_name,
             null::varchar denom_name,
             null::varchar geom_name,
             null::varchar numer_description,
             null::varchar denom_description,
             null::varchar geom_description,
             null::varchar numer_t_description,
             null::varchar denom_t_description,
             null::varchar geom_t_description,
             null::varchar numer_aggregate,
             null::varchar denom_aggregate,
             null::varchar geom_aggregate,
             null::varchar numer_type,
             null::varchar denom_type,
             null::varchar denom_reltype,
             null::varchar geom_type,
             null::varchar numer_colname,
             null::varchar denom_colname,
             null::varchar geom_colname,
             FIRST(numer_geomref_ct.colname) numer_geomref_colname,
             FIRST(denom_geomref_colname) denom_geomref_colname,
             FIRST(geom_geomref_ct.colname ORDER BY geom_t.timespan DESC) geom_geomref_colname,
             null::varchar numer_tablename,
             null::varchar denom_tablename,
             null::varchar geom_tablename,
             numer_t.timespan numer_timespan,
             null::varchar denom_timespan,
             null::numeric numer_weight,
             null::numeric denom_weight,
             null::numeric geom_weight,
             null::varchar geom_timespan,
             null::geometry the_geom,
             null::jsonb numer_tags,
             null::jsonb denom_tags,
             null::jsonb geom_tags,
             null::jsonb timespan_tags,
             null::varchar[] section_tags,
             null::varchar[] subsection_tags,
             null::varchar[] unit_tags,
             null::jsonb numer_extra ,
             null::jsonb numer_ct_extra ,
             null::jsonb denom_extra,
             null::jsonb denom_ct_extra,
             null::jsonb geom_extra,
             null::jsonb geom_ct_extra
      FROM observatory.obs_column_table numer_data_ct,
           observatory.obs_table numer_t,
           observatory.obs_column_table numer_geomref_ct,
           observatory.obs_column geomref_c,
           observatory.obs_column_to_column geomref_c2c,
           observatory.obs_column_table geom_geom_ct,
           observatory.obs_column_table geom_geomref_ct,
           observatory.obs_table geom_t,
           observatory.obs_column_tag numer_ctag,
           observatory.obs_tag numer_tag,
           observatory.obs_column numer_c,
           leftjoined_denoms,
           observatory.obs_column geom_c
           LEFT JOIN (
              observatory.obs_column_tag geom_ctag JOIN
              observatory.obs_tag geom_tag ON geom_tag.id = geom_ctag.tag_id
           ) ON geom_c.id = geom_ctag.column_id
      WHERE numer_c.weight > 0
        AND numer_c.id = numer_data_ct.column_id
        AND numer_data_ct.table_id = numer_t.id
        AND numer_t.id = numer_geomref_ct.table_id
        AND numer_geomref_ct.column_id = geomref_c.id
        AND geomref_c2c.reltype = 'geom_ref'
        AND geomref_c.id = geomref_c2c.source_id
        AND geom_c.id = geomref_c2c.target_id
        AND geom_geomref_ct.column_id = geomref_c.id
        AND geom_geomref_ct.table_id = geom_t.id
        AND geom_geom_ct.column_id = geom_c.id
        AND geom_geom_ct.table_id = geom_t.id
        AND geom_c.type ILIKE 'geometry%'
        AND numer_c.type NOT ILIKE 'geometry%'
        AND numer_c.id != geomref_c.id
        AND numer_ctag.column_id = numer_c.id
        AND numer_ctag.tag_id = numer_tag.id
        AND numer_c.id = leftjoined_denoms.all_numer_id
        AND (leftjoined_denoms.numer_id IS NULL OR (
          numer_t.timespan = leftjoined_denoms.denom_timespan
          AND geomref_c.id = leftjoined_denoms.geomref_id
        ))
      GROUP BY numer_c.id, denom_id, geom_c.id, numer_t.timespan;
      ''',

      '''CREATE UNIQUE INDEX ON {obs_meta} (numer_id, geom_id, numer_timespan, denom_id);''',

      '''-- update numer coltable info
      UPDATE {obs_meta} SET
        numer_name = name,
        numer_description = c.description,
        numer_t_description = t.description,
        numer_aggregate = aggregate,
        numer_type = type,
        numer_colname = colname,
        numer_tablename = tablename,
        numer_timespan = timespan,
        numer_weight = weight,
        numer_extra = c.extra,
        numer_ct_extra = ct.extra
      FROM observatory.obs_column c, observatory.obs_column_table ct, observatory.obs_table t
      WHERE c.id = numer_id
        AND t.id = numer_tid
        AND c.id = ct.column_id
        AND t.id = ct.table_id;''',

      '''-- update denom coltable info
      UPDATE {obs_meta} SET
        denom_name = name,
        denom_description = c.description,
        denom_t_description = t.description,
        denom_aggregate = aggregate,
        denom_type = type,
        denom_colname = colname,
        denom_tablename = tablename,
        denom_timespan = timespan,
        denom_weight = weight,
        denom_extra = c.extra,
        denom_ct_extra = ct.extra
      FROM observatory.obs_column c, observatory.obs_column_table ct, observatory.obs_table t
      WHERE c.id = denom_id
        AND t.id = denom_tid
        AND c.id = ct.column_id
        AND t.id = ct.table_id;''',

     '''-- update geom coltable info
     UPDATE {obs_meta} SET
       geom_name = name,
       geom_description = c.description,
       geom_t_description = t.description,
       geom_aggregate = aggregate,
       geom_type = type,
       geom_colname = colname,
       geom_tablename = tablename,
       geom_timespan = timespan,
       the_geom = t.the_geom,
       geom_weight = weight,
       geom_extra = c.extra,
       geom_ct_extra = ct.extra
     FROM observatory.obs_column c, observatory.obs_column_table ct, observatory.obs_table t
     WHERE c.id = geom_id
       AND t.id = geom_tid
       AND c.id = ct.column_id
       AND t.id = ct.table_id;''',

     '''-- update coltag info
     DROP TABLE IF EXISTS _obs_coltags;
     CREATE TEMPORARY TABLE _obs_coltags AS
     SELECT
       c.id,
       JSONB_OBJECT_AGG(
         t.type || '/' || t.id, t.name
       ) tags,
       ARRAY_AGG(DISTINCT t.id) FILTER (WHERE t.type = 'section') section_tags,
       ARRAY_AGG(DISTINCT t.id) FILTER (WHERE t.type = 'subsection') subsection_tags,
       ARRAY_AGG(DISTINCT t.id) FILTER (WHERE t.type = 'unit') unit_tags
     FROM observatory.obs_column c, observatory.obs_column_tag ct, observatory.obs_tag t
     WHERE c.id = ct.column_id
       AND t.id = ct.tag_id
     GROUP BY c.id;
     CREATE UNIQUE INDEX ON _obs_coltags (id);''',

     '''UPDATE {obs_meta} SET
       numer_tags = tags,
       section_tags = _obs_coltags.section_tags,
       subsection_tags = _obs_coltags.subsection_tags,
       unit_tags = _obs_coltags.unit_tags
     FROM _obs_coltags WHERE id = numer_id;''',

     '''UPDATE {obs_meta} SET
       geom_tags = tags
     FROM _obs_coltags WHERE id = geom_id;''',

     '''UPDATE {obs_meta} SET
       denom_tags = tags
     FROM _obs_coltags WHERE id = denom_id;''',

     '''-- update denom reltype info
     UPDATE {obs_meta} SET
       denom_reltype = c2c.reltype
     FROM observatory.obs_column source,
          observatory.obs_column_to_column c2c,
          observatory.obs_column target
     WHERE c2c.source_id = source.id
       AND c2c.target_id = target.id
       AND source.id = numer_id
       AND target.id = denom_id;
    ''',
    '''CREATE INDEX ON {obs_meta} USING gist (the_geom)''',
    '''CREATE INDEX ON {obs_meta} USING gin (numer_tags)'''
    ]

    DIMENSIONS = {
        # before took 206s
        'numer': ['''
CREATE TABLE {obs_meta} AS
SELECT numer_id ,
         NULL::TEXT numer_name, --FIRST(numer_description)::TEXT numer_name,
         NULL::TEXT numer_description, --FIRST(numer_description)::TEXT numer_description,
         NULL::JSONB numer_tags, --FIRST(numer_tags)::JSONB numer_tags,
         NULL::NUMERIC numer_weight, --FIRST(numer_weight)::NUMERIC numer_weight,
         NULL::JSONB numer_extra, --FIRST(numer_extra)::JSONB numer_extra,
         NULL::TEXT numer_type, --FIRST(numer_type)::TEXT numer_type,
         NULL::TEXT numer_aggregate, --FIRST(numer_aggregate)::TEXT numer_aggregate,
         ARRAY_AGG(DISTINCT denom_id)::TEXT[] denoms,
         ARRAY_AGG(DISTINCT geom_id)::TEXT[] geoms,
         ARRAY_AGG(DISTINCT numer_timespan)::TEXT[] timespans,
         NULL::Geometry(Geometry, 4326) the_geom -- ST_Union(DISTINCT ST_SetSRID(the_geom, 4326)) the_geom
FROM observatory.obs_meta_next
GROUP BY numer_id;
        ''',
        ''' ALTER TABLE {obs_meta} ADD PRIMARY KEY (numer_id); ''',
        '''
UPDATE {obs_meta} SET
numer_name = obs_meta.numer_name,
numer_tags = obs_meta.numer_tags,
numer_weight = obs_meta.numer_weight,
numer_extra = obs_meta.numer_extra,
numer_type = obs_meta.numer_type,
numer_aggregate = obs_meta.numer_aggregate
FROM observatory.obs_meta_next obs_meta
WHERE obs_meta.numer_id = {obs_meta}.numer_id;
        ''',
        '''CREATE INDEX ON observatory.obs_meta_next (numer_id, geom_tid); ''',
        '''
WITH geom_tids AS (
  SELECT  ARRAY_AGG(distinct geom_tid) geom_tids, numer_id
  FROM observatory.obs_meta_next
  GROUP BY numer_id
), unique_geom_ids AS (
  SELECT ARRAY_AGG(distinct numer_id) numer_ids, geom_tids
  FROM geom_tids
  GROUP BY geom_tids
), union_geoms AS (
  SELECT numer_ids, geom_tids, ST_Union(the_geom) the_geom
  FROM unique_geom_ids, observatory.obs_table
  WHERE id = ANY(geom_tids)
  GROUP BY numer_ids, geom_tids
) UPDATE {obs_meta}
SET the_geom = union_geoms.the_geom
FROM union_geoms
WHERE {obs_meta}.numer_id = ANY(union_geoms.numer_ids);
        '''
        ],
        'denom': ['''
CREATE UNIQUE INDEX ON observatory.obs_meta_next (denom_id, numer_id, geom_id, numer_timespan, denom_timespan);
        ''',
        '''
CREATE TABLE {obs_meta} AS
SELECT denom_id::TEXT,
         NULL::TEXT denom_name, --FIRST(denom_name)::TEXT denom_name,
         NULL::TEXT denom_description, --FIRST(denom_description)::TEXT denom_description,
         NULL::JSONB denom_tags, --FIRST(denom_tags)::JSONB denom_tags,
         NULL::NUMERIC denom_weight, --FIRST(denom_weight)::NUMERIC denom_weight,
         NULL::TEXT reltype, --'denominator'::TEXT reltype,
         NULL::JSONB denom_extra, --FIRST(denom_extra)::JSONB denom_extra,
         NULL::TEXT denom_type, --FIRST(denom_type)::TEXT denom_type,
         NULL::TEXT denom_aggregate, --FIRST(denom_aggregate)::TEXT denom_aggregate,
         ARRAY_AGG(DISTINCT numer_id)::TEXT[] numers,
         ARRAY_AGG(DISTINCT geom_id)::TEXT[] geoms,
         ARRAY_AGG(DISTINCT denom_timespan)::TEXT[] timespans,
         NULL::Geometry(Geometry, 4326) the_geom -- ST_Union(DISTINCT ST_SetSRID(the_geom, 4326)) the_geom
FROM observatory.obs_meta_next
WHERE denom_id IS NOT NULL
GROUP BY denom_id;
        ''',
        '''
ALTER TABLE {obs_meta} ADD PRIMARY KEY (denom_id);
        ''',
        '''
UPDATE {obs_meta} SET
denom_name = obs_meta.denom_name,
denom_tags = obs_meta.denom_tags,
denom_weight = obs_meta.denom_weight,
reltype = obs_meta.denom_reltype,
denom_extra = obs_meta.denom_extra,
denom_type = obs_meta.denom_type,
denom_aggregate = obs_meta.denom_aggregate
FROM observatory.obs_meta_next obs_meta
WHERE obs_meta.denom_id = {obs_meta}.denom_id;
        ''',
        '''CREATE INDEX ON observatory.obs_meta_next (denom_id, geom_tid); ''',
        '''
WITH geom_tids AS (
  SELECT  ARRAY_AGG(geom_tid) geom_tids, numer_id
  FROM observatory.obs_meta_next
  GROUP BY numer_id
) , unique_geom_ids AS (
  SELECT ARRAY_AGG(numer_id) numer_ids, geom_tids
  FROM geom_tids
  GROUP BY geom_tids
), union_geoms AS (
  SELECT numer_ids, geom_tids, ST_Union(the_geom) the_geom
  FROM unique_geom_ids, observatory.obs_table
  WHERE id = ANY(geom_tids)
  GROUP BY numer_ids, geom_tids
) UPDATE {obs_meta}
SET the_geom = union_geoms.the_geom
FROM union_geoms
WHERE {obs_meta}.denom_id = ANY(union_geoms.numer_ids);
        '''
        ],
        'geom': [
        ''' CREATE UNIQUE INDEX ON observatory.obs_meta_next
        (geom_id, numer_id, numer_timespan, geom_timespan, denom_id);
        ''',
        '''
CREATE TABLE {obs_meta} AS
SELECT geom_id::TEXT,
         NULL::TEXT geom_name, --FIRST(geom_name)::TEXT geom_name,
         NULL::TEXT geom_description, --FIRST(geom_description)::TEXT geom_description,
         NULL::JSONB geom_tags, --FIRST(geom_tags)::JSONB geom_tags,
         NULL::NUMERIC geom_weight, --FIRST(geom_weight)::NUMERIC geom_weight,
         NULL::JSONB geom_extra, --FIRST(geom_extra)::JSONB geom_extra,
         NULL::TEXT geom_type, --FIRST(geom_type)::TEXT geom_type,
         NULL::TEXT geom_aggregate, --FIRST(geom_aggregate)::TEXT geom_aggregate
         NULL::Geometry(Geometry, 4326) the_geom, --ST_SetSRID(FIRST(the_geom), 4326)::GEOMETRY(GEOMETRY, 4326) the_geom,
         ARRAY_AGG(DISTINCT numer_id)::TEXT[] numers,
         ARRAY_AGG(DISTINCT denom_id)::TEXT[] denoms,
         ARRAY_AGG(DISTINCT geom_timespan)::TEXT[] timespans
  FROM observatory.obs_meta_next
  GROUP BY geom_id;
        ''',
        ''' ALTER TABLE {obs_meta} ADD PRIMARY KEY (geom_id); ''',
        '''
UPDATE {obs_meta} SET
geom_name = obs_meta.geom_name,
geom_tags = obs_meta.geom_tags,
geom_weight = obs_meta.geom_weight,
geom_extra = obs_meta.geom_extra,
geom_type = obs_meta.geom_type,
geom_aggregate = obs_meta.geom_aggregate
FROM observatory.obs_meta_next obs_meta
WHERE obs_meta.geom_id = {obs_meta}.geom_id;
        ''',
        '''
WITH geom_tids AS (
  SELECT  ARRAY_AGG(geom_tid) geom_tids, geom_id
  FROM observatory.obs_meta_next
  GROUP BY geom_id
) , unique_geom_ids AS (
  SELECT ARRAY_AGG(geom_id) geom_ids, geom_tids
  FROM geom_tids
  GROUP BY geom_tids
), union_geoms AS (
  SELECT geom_ids, geom_tids, ST_Union(the_geom) the_geom
  FROM unique_geom_ids, observatory.obs_table
  WHERE id = ANY(geom_tids)
  GROUP BY geom_ids, geom_tids
) UPDATE {obs_meta}
SET the_geom = union_geoms.the_geom
FROM union_geoms
WHERE {obs_meta}.geom_id = ANY(union_geoms.geom_ids);
        '''
        ],
        'timespan': ['''
CREATE TABLE {obs_meta} AS
SELECT numer_timespan::TEXT timespan_id,
       numer_timespan::TEXT timespan_name,
       NULL::TEXT timespan_description,
       NULL::JSONB timespan_tags, --FIRST(timespan_tags)::JSONB timespan_tags,
       NULL::NUMERIC timespan_weight,
       NULL::JSONB timespan_extra,
       NULL::TEXT timespan_type,
       NULL::TEXT timespan_aggregate,
       ARRAY_AGG(DISTINCT numer_id)::TEXT[] numers,
       ARRAY_AGG(DISTINCT denom_id)::TEXT[] denoms,
       ARRAY_AGG(DISTINCT geom_id)::TEXT[] geoms,
       NULL::Geometry(Geometry, 4326) the_geom --, ST_Union(DISTINCT ST_SetSRID(the_geom, 4326)) the_geom
FROM observatory.obs_meta_next
GROUP BY numer_timespan;
        ''',
        '''
ALTER TABLE {obs_meta} ADD PRIMARY KEY (timespan_id);
        ''',
        '''
UPDATE {obs_meta} SET
timespan_tags = obs_meta.timespan_tags
FROM observatory.obs_meta_next obs_meta
WHERE obs_meta.numer_timespan = {obs_meta}.timespan_id;
        ''',
        '''
WITH geom_tids AS (
  SELECT  ARRAY_AGG(geom_tid) geom_tids, numer_timespan
  FROM observatory.obs_meta_next
  GROUP BY numer_timespan
) , unique_geom_ids AS (
  SELECT ARRAY_AGG(numer_timespan) numer_timespans, geom_tids
  FROM geom_tids
  GROUP BY geom_tids
), union_geoms AS (
  SELECT numer_timespans, geom_tids, ST_Union(the_geom) the_geom
  FROM unique_geom_ids, observatory.obs_table
  WHERE id = ANY(geom_tids)
  GROUP BY numer_timespans, geom_tids
) UPDATE {obs_meta}
SET the_geom = union_geoms.the_geom
FROM union_geoms
WHERE {obs_meta}.timespan_id = ANY(union_geoms.numer_timespans);
        ''']
    }


class DropRemoteOrphanTables(Task):
    '''
    Clean up & remove tables that are not linked to in the deployed obs_table.
    '''

    start = IntParameter(default=1)
    end = IntParameter(default=10)

    def run(self):

        resp = query_cartodb('SELECT tablename FROM obs_table')
        tablenames = set([r['tablename'] for r in resp.json()['rows']])
        remote_tables = []
        for page in xrange(self.start, self.end + 1):
            remote_tables.extend(shell("curl -s '{cartodb_url}/datasets?page={page}' "
                                       "| grep -Eo 'obs_[0-f]{{40}}' | uniq".format(
                                           cartodb_url=os.environ['CARTODB_URL'],
                                           page=page
                                       )).strip().split('\n'))
        for table in remote_tables:
            LOGGER.info('keeping %s', table)
            if table not in tablenames:
                LOGGER.info('removing %s', table)
                try:
                    CartoDBTarget(table).remove()
                except Exception as err:
                    LOGGER.warn(err)


class OBSMetaToLocal(OBSMeta):

    def run(self):
        session = current_session()
        try:
            session.execute('DROP TABLE IF EXISTS observatory.obs_meta_next')
            session.execute(self.FIRST_AGGREGATE)
            for i, q in enumerate(self.QUERIES):
                before = time.time()
                query = q.format(obs_meta='observatory.obs_meta_next')
                LOGGER.info(query)
                session.execute(query)
                after = time.time()
                LOGGER.info('time taken: {}'.format(int(after - before)))
                if i == 1:
                    session.commit()
            session.commit()
        except:
            session.rollback()
            raise

        shell("psql -c 'VACUUM ANALYZE observatory.obs_meta_next'")

        try:
            for dimension, queries in self.DIMENSIONS.iteritems():
                before = time.time()
                session.execute('DROP TABLE IF EXISTS observatory.obs_meta_next_{dimension}'.format(
                    dimension=dimension))
                for q in queries:
                    before = time.time()
                    query = q.format(obs_meta='observatory.obs_meta_next_{}'.format(dimension))
                    LOGGER.info(query)
                    session.execute(query)
                    session.flush()
                    after = time.time()
                    LOGGER.info('time taken: {}'.format(int(after - before)))
                #session.execute('CREATE TABLE observatory.obs_meta_next_{dimension} '
                #                'AS {select}'.format(
                #                    dimension=dimension,
                #                    select=query
                #                ))
                session.execute('CREATE INDEX ON observatory.obs_meta_next_{dimension} USING gist '
                                '(the_geom)'.format(dimension=dimension))
                after = time.time()
                LOGGER.info('time taken: {}'.format(int(after - before)))
            session.commit()
        except:
            session.rollback()
            session.execute('DROP TABLE IF EXISTS observatory.obs_meta_next')
            session.commit()
            raise

        try:
            session.execute('DROP TABLE IF EXISTS observatory.obs_meta')
<<<<<<< HEAD
            session.execute('ALTER TABLE IF EXISTS observatory.obs_meta_next RENAME TO obs_meta'.format(
                select=self.QUERY
            ))
=======
            session.execute('ALTER TABLE observatory.obs_meta_next RENAME TO obs_meta')
>>>>>>> 0b8ffc7d
            for dimension, query in self.DIMENSIONS.iteritems():
                session.execute('DROP TABLE IF EXISTS observatory.obs_meta_{dimension}'.format(
                    dimension=dimension
                ))
                session.execute('''
                    ALTER TABLE IF EXISTS observatory.obs_meta_next_{dimension}
                    RENAME TO obs_meta_{dimension}'''.format(
                        dimension=dimension
                    ))
            session.commit()
            self._complete = True
        except:
            session.rollback()
            session.execute('DROP TABLE IF EXISTS observatory.obs_meta_next')
            session.commit()
            raise

    def complete(self):
        return getattr(self, '_complete', False)


class SyncMetadata(WrapperTask):

    no_force = BooleanParameter(default=False, significant=False)

    def requires(self):
        for table in ('obs_table', 'obs_column', 'obs_column_table',
                      'obs_tag', 'obs_column_tag', 'obs_dump_version',
                      'obs_column_to_column', 'obs_meta', 'obs_meta_numer',
                      'obs_meta_denom', 'obs_meta_geom', 'obs_meta_timespan',
                      'obs_column_table_tile',
                     ):
            if table == 'obs_meta':
                yield TableToCartoViaImportAPI(
                    columns=[
                        'numer_id', 'denom_id', 'geom_id', 'numer_name',
                        'denom_name', 'geom_name', 'numer_description',
                        'denom_description', 'geom_description',
                        'numer_aggregate', 'denom_aggregate', 'geom_aggregate',
                        'numer_type', 'denom_type', 'geom_type', 'numer_colname',
                        'denom_colname', 'geom_colname', 'numer_geomref_colname',
                        'denom_geomref_colname', 'geom_geomref_colname',
                        'numer_tablename', 'denom_tablename', 'geom_tablename',
                        'numer_timespan', 'denom_timespan', 'numer_weight',
                        'denom_weight', 'geom_weight', 'geom_timespan',
                        'numer_tags', 'denom_tags', 'geom_tags', 'timespan_tags',
                        'section_tags', 'subsection_tags', 'unit_tags',
                        'numer_extra', 'numer_ct_extra', 'denom_extra',
                        'denom_ct_extra', 'geom_extra', 'geom_ct_extra'
                    ],
                    table=table,
                    force=not self.no_force)
            else:
                yield TableToCartoViaImportAPI(table=table, force=not self.no_force)<|MERGE_RESOLUTION|>--- conflicted
+++ resolved
@@ -1380,13 +1380,7 @@
 
         try:
             session.execute('DROP TABLE IF EXISTS observatory.obs_meta')
-<<<<<<< HEAD
-            session.execute('ALTER TABLE IF EXISTS observatory.obs_meta_next RENAME TO obs_meta'.format(
-                select=self.QUERY
-            ))
-=======
             session.execute('ALTER TABLE observatory.obs_meta_next RENAME TO obs_meta')
->>>>>>> 0b8ffc7d
             for dimension, query in self.DIMENSIONS.iteritems():
                 session.execute('DROP TABLE IF EXISTS observatory.obs_meta_{dimension}'.format(
                     dimension=dimension
