--- conflicted
+++ resolved
@@ -340,14 +340,11 @@
 
     def version(self):
         return 4
-<<<<<<< HEAD
 
     def targets(self):
         return {
             self.input()['geo'].obs_table: GEOM_REF,
         }
-=======
->>>>>>> cadc01d9
 
     def requires(self):
         import_data = {}
