'''
meta.py

functions for persisting metadata about tables loaded via ETL
'''

import os
import re
import weakref

import luigi
from luigi import Task, BooleanParameter, Target, Event

from sqlalchemy import (Column, Integer, Text, Boolean, MetaData, Numeric, cast,
                        create_engine, event, ForeignKey, PrimaryKeyConstraint,
                        ForeignKeyConstraint, Table, exc, func, UniqueConstraint)
from sqlalchemy.dialects.postgresql import JSON
from sqlalchemy.ext.associationproxy import association_proxy
from sqlalchemy.ext.declarative import declarative_base
from sqlalchemy.orm import relationship, sessionmaker, composite, backref
from sqlalchemy.orm.exc import NoResultFound
from sqlalchemy.orm.collections import attribute_mapped_collection
from sqlalchemy.schema import ForeignKeyConstraint
from sqlalchemy.sql import expression
from sqlalchemy.types import UserDefinedType


def natural_sort_key(s, _nsre=re.compile('([0-9]+)')):
    return [int(text) if text.isdigit() else text.lower()
            for text in re.split(_nsre, s)]


_engine = create_engine('postgres://{user}:{password}@{host}:{port}/{db}'.format(
    user=os.environ.get('PGUSER', 'postgres'),
    password=os.environ.get('PGPASSWORD', ''),
    host=os.environ.get('PGHOST', 'localhost'),
    port=os.environ.get('PGPORT', '5432'),
    db=os.environ.get('PGDATABASE', 'postgres')
))


def get_engine():

    @event.listens_for(_engine, "connect")
    def connect(dbapi_connection, connection_record):
        connection_record.info['pid'] = os.getpid()

    @event.listens_for(_engine, "checkout")
    def checkout(dbapi_connection, connection_record, connection_proxy):
        pid = os.getpid()
        if connection_record.info['pid'] != pid:
            connection_record.connection = connection_proxy.connection = None
            raise exc.DisconnectionError(
                "Connection record belongs to pid %s, "
                "attempting to check out in pid %s" %
                (connection_record.info['pid'], pid)
            )
    return _engine


def catalog_lonlat(column_id):
    # TODO we should do this from metadata instead of hardcoding
    if column_id == 'whosonfirst.wof_disputed_geom':
        return (76.57, 33.78)
    elif column_id == 'whosonfirst.wof_marinearea_geom':
        return (-68.47, 43.33)
    elif column_id in ('us.census.tiger.school_district_elementary',
                       'us.census.tiger.school_district_secondary',
                       'us.census.tiger.school_district_elementary_clipped',
                       'us.census.tiger.school_district_secondary_clipped'):
        return (40.7025, -73.7067)
    elif column_id.startswith('uk'):
        if 'WA' in column_id:
            return (51.46844551219723, -3.184833526611328)
        else:
            return (51.51461834694225, -0.08883476257324219)
    elif column_id.startswith('es'):
        return (42.8226119029222, -2.51141249535454)
    elif column_id.startswith('us.zillow'):
        return (28.3305906291771, -81.3544048197256)
    elif column_id.startswith('mx.'):
        return (19.41347699386547, -99.17019367218018)
    elif column_id.startswith('th.'):
        return (13.725377712079784, 100.49263000488281)
    # cols for French Guyana only
    elif column_id in ('fr.insee.P12_RP_CHOS', 'fr.insee.P12_RP_HABFOR'
                       , 'fr.insee.P12_RP_EAUCH', 'fr.insee.P12_RP_BDWC'
                       , 'fr.insee.P12_RP_MIDUR', 'fr.insee.P12_RP_CLIM'
                       , 'fr.insee.P12_RP_MIBOIS', 'fr.insee.P12_RP_CASE'
                       , 'fr.insee.P12_RP_TTEGOU', 'fr.insee.P12_RP_ELEC'
                       , 'fr.insee.P12_ACTOCC15P_ILT45D'
                       , 'fr.insee.P12_RP_CHOS', 'fr.insee.P12_RP_HABFOR'
                       , 'fr.insee.P12_RP_EAUCH', 'fr.insee.P12_RP_BDWC'
                       , 'fr.insee.P12_RP_MIDUR', 'fr.insee.P12_RP_CLIM'
                       , 'fr.insee.P12_RP_MIBOIS', 'fr.insee.P12_RP_CASE'
                       , 'fr.insee.P12_RP_TTEGOU', 'fr.insee.P12_RP_ELEC'
                       , 'fr.insee.P12_ACTOCC15P_ILT45D'):
        return (4.938408371206558, -52.32908248901367)
    elif column_id.startswith('fr.'):
        return (48.860875144709475, 2.3613739013671875)
    elif column_id.startswith('ca.'):
        return (43.65594991256823, -79.37965393066406)
    elif column_id.startswith('us.census.'):
        return (40.7, -73.9)
    elif column_id.startswith('us.dma.'):
        return (40.7, -73.9)
    elif column_id.startswith('us.ihme.'):
        return (40.7, -73.9)
    elif column_id.startswith('us.bls.'):
        return (40.7, -73.9)
    elif column_id.startswith('us.qcew.'):
        return (40.7, -73.9)
    elif column_id.startswith('whosonfirst.'):
        return (40.7, -73.9)
<<<<<<< HEAD
    elif column_id.startswith('eu.'):
        return (52.52207036136366, 13.40606689453125)
=======
    elif column_id.startswith('us.epa.'):
        return (40.7, -73.9)
>>>>>>> 20443ece
    else:
        raise Exception('No catalog point set for {}'.format(column_id))


class Raster(UserDefinedType):

    def get_col_spec(self):
        return "Raster"

    def bind_expression(self, bindvalue):
        return cast(bindvalue, Raster)

    def column_expression(self, col):
        return cast(col, Raster)


class Geometry(UserDefinedType):

    def get_col_spec(self):
        return "GEOMETRY (GEOMETRY, 4326)"

    def bind_expression(self, bindvalue):
        return func.ST_GeomFromText(bindvalue, 4326, type_=self)

    def column_expression(self, col):
        return func.ST_AsText(col, type_=self)


metadata = MetaData(bind=get_engine(), schema='observatory')
Base = declarative_base(metadata=metadata)


# A connection between a table and a column
class OBSColumnTable(Base):
    '''
    Glues together :class:`~.meta.OBSColumn` and :class:`~.meta.OBSTable`.
    If this object exists, the related column should exist in the related
    table, and can be selected with :attr:`~.OBSColumnTable.colname`.

    Unique along both ``(column_id, table_id)`` and ``(table_id, colname)``.

    These should *never* be created manually.  Their creation and removal
    is handled automatically as part of
    :meth:`util.TableTarget.update_or_create_metadata`.

    .. py:attribute:: column_id

       ID of the linked :class:`~.meta.OBSColumn`.

    .. py:attribute:: table_id

       ID of the linked :class:`~.meta.OBSTable`.

    .. py:attribute:: colname

       Column name for selecting this column in a table.

    .. py:attribute:: column

       The linked :class:`~.meta.OBSColumn`.

    .. py:attribute:: table

       The linked :class:`~.meta.OBSTable`.

    .. py:attribute:: extra

       Extra JSON information about the data.  This could include statistics
       like max, min, average, etc.
    '''

    __tablename__ = 'obs_column_table'

    column_id = Column(Text, ForeignKey('obs_column.id', ondelete='cascade'), primary_key=True)
    table_id = Column(Text, ForeignKey('obs_table.id', ondelete='cascade'), primary_key=True)

    colname = Column(Text, nullable=False)

    column = relationship("OBSColumn", back_populates="tables")
    table = relationship("OBSTable", back_populates="columns")

    #tiles = relationship("OBSColumnTableTile", back_populates='column_table',
    #                     cascade='all,delete')

    extra = Column(JSON)

    colname_constraint = UniqueConstraint(table_id, colname)


def tag_creator(tagtarget):
    if tagtarget is None:
        raise Exception('None passed to tagtarget')
    tag = tagtarget.get(current_session()) or tagtarget._tag
    coltag = OBSColumnTag(tag=tag, tag_id=tag.id)
    if tag in current_session():
        current_session().expunge(tag)
    return coltag


def targets_creator(coltarget_or_col, reltype):
    # we should never see these committed, they are a side effect of output()
    # being run before parent tasks can generate requirements
    # they would violate constraints
    if coltarget_or_col is None:
        raise Exception('None passed to coltarget_or_col')
    # internal to task
    elif isinstance(coltarget_or_col, OBSColumn):
        col = coltarget_or_col
    # from required task
    else:
        col = coltarget_or_col.get(current_session())
    return OBSColumnToColumn(target=col, reltype=reltype)


class OBSColumnToColumn(Base):
    '''
    Relates one column to another.  For example, a ``Text`` column may contain
    identifiers that are unique to geometries in another ``Geometry`` column.
    In that case, an :class:`~.meta.OBSColumnToColumn` object of
    :attr:`~.meta.OBSColumnToColumn.reltype` :data:`~.meta.GEOM_REF` should
    indicate the relationship, and make relational joins possible between
    tables that have both columns with those that only have one.

    These should *never* be created manually.  Their creation should
    be handled automatically from specifying :attr:`.OBSColumn.targets`.

    These are unique on ``(source_id, target_id)``.

    .. py:attribute:: source_id

       ID of the linked source :class:`~.meta.OBSColumn`.

    .. py:attribute:: target_id

       ID of the linked target :class:`~.meta.OBSColumn`.

    .. py:attribute:: reltype

       required text specifying the relation type.  Examples are
       :data:`~.meta.GEOM_REF` and `~.meta.DENOMINATOR`.

    .. py:attribute:: source

       The linked source :class:`~.meta.OBSColumn`.

    .. py:attribute:: target

       The linked target :class:`~.meta.OBSColumn`.
    '''
    __tablename__ = 'obs_column_to_column'

    source_id = Column(Text, ForeignKey('obs_column.id', ondelete='cascade'), primary_key=True)
    target_id = Column(Text, ForeignKey('obs_column.id', ondelete='cascade'), primary_key=True)

    reltype = Column(Text, primary_key=True)

    source = relationship('OBSColumn',
                          foreign_keys=[source_id],
                          backref=backref(
                              "tgts",
                              collection_class=attribute_mapped_collection("target"),
                              cascade="all, delete-orphan",
                          ))
    target = relationship('OBSColumn', foreign_keys=[target_id])



# For example, a single census identifier like b01001001
class OBSColumn(Base):
    '''
    Describes the characteristics of data in a column, which can exist in
    multiple physical tables.

    These should *only* be instantiated to generate the return value of
    :meth:`.ColumnsTask.columns`.  Any other usage could have unexpected
    consequences.

    .. py:attribute:: id

       The unique identifier for this column.  Should be qualified by
       the module name of the class that created it.  Is automatically
       generated by :class:`~.util.ColumnsTask` if left unspecified,
       and automatically qualified by module name either way.

    .. py:attribute:: type

       The type of this column -- for example, ``Text``, ``Numeric``,
       ``Geometry``, etc.  This is used to generate a schema for any
       table using this column.

    .. py:attribute:: name

       The human-readable name of this column.  This is used in the
       catalog and API.

    .. py:attribute:: description

       The human-readable description of this column.  THis is
       used in the catalog.

    .. py:attribute:: weight

       A numeric weight for this column.  Higher weights are favored
       in certain rankings done by the API. Defaults to zero, which hides
       the column from catalog.

    .. py:attribute:: aggregate

       How this column can be aggregated.  For example,
       populations can be summed, so a population column should
       be ``sum``. Should be left blank if it is not to
       aggregate.

    .. py:attribute:: tables

       Iterable of all linked :class:`~.meta.OBSColumnTable`s, which could be
       traversed to find all tables with this column.

    .. py:attribute:: tags

       Iterable of all linked :class:`~.meta.OBSColumnTag`s, which could be
       traversed to find all tags applying to this column.

    .. py:attribute:: targets

       Dict of all related columns.  Format is ``<OBSColumn>: <reltype>``.

    .. py:attribute:: version

       A version control number, used to determine whether the column and its
       metadata should be updated.

    .. py:attribute:: extra

       Arbitrary additional information about this column stored as JSON.

    '''
    __tablename__ = 'obs_column'

    id = Column(Text, primary_key=True) # fully-qualified id like '"us.census.acs".b01001001'

    type = Column(Text, nullable=False) # postgres type, IE numeric, string, geometry, etc.
    name = Column(Text) # human-readable name to provide in bigmetadata

    description = Column(Text) # human-readable description to provide in
                                 # bigmetadata

    weight = Column(Numeric, default=0)
    aggregate = Column(Text) # what aggregate operation to use when adding
                               # these together across geoms: AVG, SUM etc.

    tables = relationship("OBSColumnTable", back_populates="column", cascade="all,delete")
    tags = association_proxy('column_column_tags', 'tag', creator=tag_creator)

    targets = association_proxy('tgts', 'reltype', creator=targets_creator)

    version = Column(Numeric, default=0, nullable=False)
    extra = Column(JSON)

    @property
    def sources(self):
        sources = {}
        session = current_session()
        for c2c in session.query(OBSColumnToColumn).filter_by(target_id=self.id):
            sources[c2c.source] = c2c.reltype
        return sources

    @property
    def index_type(self):
        if hasattr(self, '_index_type'):
            pass
        elif 'geom_ref' in self.targets.values():
            self._index_type = 'btree'
        elif self.type.lower() == 'geometry':
            self._index_type = 'gist'
        else:
            self._index_type = None

        return self._index_type

    def children(self):
        children = [col for col, reltype in self.sources.iteritems() if reltype == 'denominator']
        children.sort(key=lambda x: natural_sort_key(x.name))
        return children

    def is_geomref(self):
        '''
        Returns True if the column is a geomref, else Null
        '''
        return GEOM_REF in self.targets.values()

    def has_children(self):
        '''
        Returns True if this column has children, False otherwise.
        '''
        return len(self.children()) > 0

    def has_denominators(self):
        '''
        Returns True if this column has no denominator, False otherwise.
        '''
        return 'denominator' in self.targets.values()

    def has_catalog_image(self):
        '''
        Returns True if this column has a pre-generated image for the catalog.
        '''
        return os.path.exists(os.path.join('catalog', 'img', self.id + '.png'))

    def denominators(self):
        '''
        Return the :class:`~.meta.OBSColumn` denominator of this column.
        '''
        if not self.has_denominators():
            return []
        return [k for k, v in self.targets.iteritems() if v == 'denominator']

    def unit(self):
        '''
        Return the :class:`~.meta.OBSTag` unit of this column.
        '''
        units = [tag for tag in self.tags if tag.type == 'unit']
        if units:
            return units[0]

    def summable(self):
        '''
        Returns True if we can sum this column and calculate for arbitrary
        areas.
        '''
        return self.aggregate == 'sum'

    def catalog_lonlat(self):
        '''
        Return tuple (longitude, latitude) for the catalog for this measurement.
        '''
        return catalog_lonlat(self.id)

    def geom_timespans(self):
        '''
        Return a dict of geom columns and timespans that this measure is
        available for.
        '''
        geom_timespans = {}
        for table in self.tables:
            table = table.table
            geomref_column = table.geomref_column()
            geom_column = [t for t, rt in geomref_column.targets.iteritems()
                           if rt == GEOM_REF][0]
            if geom_column not in geom_timespans:
                geom_timespans[geom_column] = []
            geom_timespans[geom_column].append(table.timespan)
        return geom_timespans

    def source_tags(self):
        '''
        Return source tags.
        '''
        return [tag for tag in self.tags if tag.type.lower() == 'source']

    def license_tags(self):
        '''
        Return license tags.
        '''
        return [tag for tag in self.tags if tag.type.lower() == 'license']


class OBSTable(Base):
    '''
    Describes a physical table in our database.

    These should *never* be instantiated manually.  They are automatically
    created by :meth:`~.util.TableTask.output`.  The unique key is
    :attr:~.meta.OBSTable.id:.

    .. py:attribute:: id

       The unique identifier for this table.  Is always qualified by
       the module name of the class that created it.

    .. py:attribute:: columns

       An iterable of all the :class:`~.meta.OBSColumnTable` instances
       contained in this table.

    .. py:attribute:: tablename

       The automatically generated name of this table, which can be used
       directly in select statements.  Of the format ``obs_<hash>``.

    .. py:attribute:: timespan

       A string containing information about the timespan this table applies
       to.  Obtained from :meth:`~.util.TableTask.timespan`.

    .. py:attribute:: the_geom

       A simple geometry approximating the boundaries of the data in this
       table.

    .. py:attribute:: description

       A description of the table.  Not used.

    .. py:attribute:: version

       A version control number, used to determine whether the table and its
       metadata should be updated.

    '''
    __tablename__ = 'obs_table'

    id = Column(Text, primary_key=True) # fully-qualified id like 'us.census.acs.extract_2013_5yr_state_18357fba'

    columns = relationship("OBSColumnTable", back_populates="table",
                           cascade="all,delete")

    tablename = Column(Text, nullable=False)
    timespan = Column(Text)
    the_geom = Column(Geometry)
    description = Column(Text)

    version = Column(Numeric, default=0, nullable=False)

    def geom_column(self):
        '''
        Return the column geometry column for this table, if it has one.

        Returns None if there is none.
        '''
        for col in self.columns:
            if lower(col.type) == 'geometry':
                return col

    def geomref_column(self):
        '''
        Return the geomref column for this table, if it has one.

        Returns None if there is none.
        '''
        for col in self.columns:
            col = col.column
            if col.is_geomref():
                return col


class OBSTag(Base):
    '''
    Tags permit arbitrary groupings of columns.

    They should only be created as part of a :meth:`~.util.TagsTask.tags`
    implementation.

    .. py:attribute:: id

       The unique identifier for this table.  Is always qualified by
       the module name of the :class:`~.util.TagsTask` that created it, and
       should never be specified manually.

    .. py:attribute:: name

       The name of this tag.  This is exposed in the API and user interfaces.

    .. py:attribute:: type

       The type of this tag.  This is used to provide more information about
       what the tag means.  Examples are ``section``, ``subsection``,
       ``license``, ``unit``, although any arbitrary type can be defined.

    .. py:attribute:: description

       Description of this tag.  This may be exposed in the API and catalog.

    .. py:attribute:: columns

       An iterable of all the :class:`~.meta.OBSColumn`s tagged with this tag.

    .. py:attribute:: version

       A version control number, used to determine whether the tag and its
       metadata should be updated.

    '''
    __tablename__ = 'obs_tag'

    id = Column(Text, primary_key=True)

    name = Column(Text, nullable=False)
    type = Column(Text, nullable=False)
    description = Column(Text)

    columns = association_proxy('tag_column_tags', 'column')

    version = Column(Numeric, default=0, nullable=False)


class OBSColumnTag(Base):
    '''
    Glues together :class:`~.meta.OBSColumn` and :class:`~.meta.OBSTag`.
    If this object exists, the related column should be tagged with the related
    tag.

    Unique along ``(column_id, tag_id)``.

    These should *never* be created manually.  Their creation and removal
    is handled automatically as part of
    :meth:`util.TableTarget.update_or_create_metadata`.

    .. py:attribute:: column_id

       ID of the linked :class:`~.meta.OBSColumn`.

    .. py:attribute:: tag_id

       ID of the linked :class:`~.meta.OBSTag`.

    .. py:attribute:: column

       The linked :class:`~.meta.OBSColumn`.

    .. py:attribute:: tag

       The linked :class:`~.meta.OBSTag`.
    '''
    __tablename__ = 'obs_column_tag'

    column_id = Column(Text, ForeignKey('obs_column.id', ondelete='cascade'), primary_key=True)
    tag_id = Column(Text, ForeignKey('obs_tag.id', ondelete='cascade'), primary_key=True)

    column = relationship("OBSColumn",
                          foreign_keys=[column_id],
                          backref=backref('column_column_tags',
                                          cascade='all, delete-orphan')
                         )
    tag = relationship("OBSTag",
                       foreign_keys=[tag_id],
                       backref=backref('tag_column_tags',
                                       cascade='all, delete-orphan')
                      )


class OBSDumpVersion(Base):
    '''
    This table contains one entry for every generated dump.  Automatically
    updated by :class:`~.util.Dump`.
    '''
    __tablename__ = 'obs_dump_version'

    dump_id = Column(Text, primary_key=True)


class OBSColumnTableTile(Base):
    '''
    This table contains column/table summary data using raster tiles.
    '''
    __tablename__ = 'obs_column_table_tile'

    table_id = Column(Text, primary_key=True)
    column_id = Column(Text, primary_key=True)
    tile_id = Column(Integer, primary_key=True)

    tile = Column(Raster)

    #column_table = relationship('OBSColumnTable', back_populates="tiles")

    constraint = ForeignKeyConstraint(
        ('table_id', 'column_id', ),
        ('obs_column_table.table_id', 'obs_column_table.column_id', ),
        ondelete='cascade'
    )


class CurrentSession(object):

    def __init__(self):
        self._session = None
        self._pid = None

    def begin(self):
        if not self._session:
            self._session = sessionmaker(bind=get_engine())()
        self._pid = os.getpid()

    def get(self):
        # If we forked, there would be a PID mismatch and we need a new
        # connection
        if self._pid != os.getpid():
            self._session = None
            print 'FORKED: {} not {}'.format(self._pid, os.getpid())
        if not self._session:
            self.begin()
        return self._session

    def commit(self):
        if self._pid != os.getpid():
            raise Exception('cannot commit forked connection')
        if not self._session:
            return
        try:
            self._session.commit()
        except:
            self._session.rollback()
            self._session.expunge_all()
            raise
        finally:
            self._session.close()
            self._session = None

    def rollback(self):
        if self._pid != os.getpid():
            raise Exception('cannot rollback forked connection')
        if not self._session:
            return
        try:
            self._session.rollback()
        except:
            raise
        finally:
            self._session.expunge_all()
            self._session.close()
            self._session = None


_current_session = CurrentSession()


def current_session():
    '''
    Returns the session relevant to the currently operating :class:`Task`, if
    any.  Outside the context of a :class:`Task`, this can still be used for
    manual session management.
    '''
    return _current_session.get()


#@luigi.Task.event_handler(Event.SUCCESS)
def session_commit(task):
    '''
    commit the global session
    '''
    print 'commit {}'.format(task.task_id if task else '')
    try:
        _current_session.commit()
    except Exception as err:
        print err
        raise


#@luigi.Task.event_handler(Event.FAILURE)
def session_rollback(task, exception):
    '''
    rollback the global session
    '''
    print 'rollback {}: {}'.format(task.task_id if task else '', exception)
    _current_session.rollback()


def fromkeys(d, l):
    '''
    Similar to the builtin dict `fromkeys`, except remove keys with a value
    of None
    '''
    d = d.fromkeys(l)
    return dict((k, v) for k, v in d.iteritems() if v is not None)

DENOMINATOR = 'denominator'
UNIVERSE = 'universe'
GEOM_REF = 'geom_ref'
GEOM_NAME = 'geom_name'

_engine.execute('CREATE SCHEMA IF NOT EXISTS observatory')
_engine.execute('''
    CREATE OR REPLACE FUNCTION public.first_agg ( anyelement, anyelement )
    RETURNS anyelement LANGUAGE SQL IMMUTABLE STRICT AS $$
            SELECT $1;
    $$;

    -- And then wrap an aggregate around it
    DROP AGGREGATE IF EXISTS public.FIRST (anyelement);
    CREATE AGGREGATE public.FIRST (
            sfunc    = public.first_agg,
            basetype = anyelement,
            stype    = anyelement
    );
''')
Base.metadata.create_all()<|MERGE_RESOLUTION|>--- conflicted
+++ resolved
@@ -112,13 +112,10 @@
         return (40.7, -73.9)
     elif column_id.startswith('whosonfirst.'):
         return (40.7, -73.9)
-<<<<<<< HEAD
     elif column_id.startswith('eu.'):
         return (52.52207036136366, 13.40606689453125)
-=======
     elif column_id.startswith('us.epa.'):
         return (40.7, -73.9)
->>>>>>> 20443ece
     else:
         raise Exception('No catalog point set for {}'.format(column_id))
 
