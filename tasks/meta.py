--- conflicted
+++ resolved
@@ -72,19 +72,8 @@
 
     __tablename__ = 'bmd_column_table'
 
-<<<<<<< HEAD
-    column_id = Column(String, ForeignKey('bmd_column.id',
-                                          onupdate="CASCADE",
-                                          ondelete="CASCADE"),
-                       primary_key=True)
-    table_id = Column(String, ForeignKey('bmd_table.id',
-                                          onupdate="CASCADE",
-                                          ondelete="CASCADE"),
-                      primary_key=True)
-=======
     column_id = Column(String, ForeignKey('bmd_column.id', ondelete='cascade'), primary_key=True)
     table_id = Column(String, ForeignKey('bmd_table.id', ondelete='cascade'), primary_key=True)
->>>>>>> 11edbf57
 
     colname = Column(String, nullable=False)
 
@@ -125,19 +114,8 @@
 class BMDColumnToColumn(Base):
     __tablename__ = 'bmd_column_to_column'
 
-<<<<<<< HEAD
-    source_id = Column(String, ForeignKey('bmd_column.id',
-                                          onupdate="CASCADE",
-                                          ondelete="CASCADE"),
-                       primary_key=True)
-    target_id = Column(String, ForeignKey('bmd_column.id',
-                                          onupdate="CASCADE",
-                                          ondelete="CASCADE"),
-                       primary_key=True)
-=======
     source_id = Column(String, ForeignKey('bmd_column.id', ondelete='cascade'), primary_key=True)
     target_id = Column(String, ForeignKey('bmd_column.id', ondelete='cascade'), primary_key=True)
->>>>>>> 11edbf57
 
     reltype = Column(String, primary_key=True)
 
@@ -211,19 +189,6 @@
 class BMDColumnTag(Base):
     __tablename__ = 'bmd_column_tag'
 
-<<<<<<< HEAD
-    column_id = Column(String, ForeignKey('bmd_column.id',
-                                          onupdate="CASCADE",
-                                          ondelete="CASCADE"),
-                       primary_key=True)
-    tag_id = Column(String, ForeignKey('bmd_tag.id',
-                                       onupdate="CASCADE",
-                                       ondelete="CASCADE"),
-                    primary_key=True)
-
-    column = relationship("BMDColumn", back_populates='tags')
-    tag = relationship("BMDTag", back_populates='columns')
-=======
     column_id = Column(String, ForeignKey('bmd_column.id', ondelete='cascade'), primary_key=True)
     tag_id = Column(String, ForeignKey('bmd_tag.id', ondelete='cascade'), primary_key=True)
 
@@ -237,7 +202,6 @@
                        backref=backref('tag_column_tags',
                                        cascade='all, delete-orphan')
                       )
->>>>>>> 11edbf57
 
 
 @contextmanager
