--- conflicted
+++ resolved
@@ -8,12 +8,8 @@
 import urllib.request
 
 from collections import OrderedDict
-<<<<<<< HEAD
 from tasks.meta import OBSColumn, current_session, OBSTag, GEOM_REF
-=======
 from lib.timespan import get_timespan
-from tasks.meta import OBSColumn, current_session, OBSTag
->>>>>>> cadc01d9
 from tasks.base_tasks import (ColumnsTask, CSV2TempTableTask, TableTask, DownloadGUnzipTask,
                               TagsTask, MetaWrapper)
 from tasks.tags import SectionTags, SubsectionTags, LicenseTags
