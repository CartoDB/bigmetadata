#!/usr/bin/env python

'''
Tiger
'''

import json
import os
import subprocess
import time
import re
from collections import OrderedDict
from lib.timespan import get_timespan
from lib.logger import get_logger
from tasks.base_tasks import (ColumnsTask, TempTableTask, TableTask, TagsTask, Carto2TempTableTask,
                              SimplifiedTempTableTask, RepoFile, LoadPostgresFromZipFile)
from tasks.util import classpath, grouper, shell
from tasks.meta import OBSTable, OBSColumn, GEOM_REF, GEOM_NAME, OBSTag, current_session
from tasks.tags import SectionTags, SubsectionTags, LicenseTags, BoundaryTags
from tasks.targets import PostgresTarget
from tasks.simplification import SIMPLIFIED_SUFFIX
from tasks.simplify import Simplify
from lib.logger import get_logger

from luigi import (Task, WrapperTask, Parameter, LocalTarget, IntParameter)
from decimal import Decimal

LOGGER = get_logger(__name__)

GEOID_SUMLEVEL_COLUMN = "_geoidsl"
GEOID_SHORELINECLIPPED_COLUMN = "_geoidsc"
BLOCK = 'block'
YEARS = [2015, 2016]


class TigerSourceTags(TagsTask):
    def version(self):
        return 1

    def tags(self):
        return [
            OBSTag(id='tiger-source',
                   name='US Census TIGER/Line Shapefiles',
                   type='source',
                   description='`TIGER/Line Shapefiles <https://www.census.gov/geo/maps-data/data/tiger-line.html>`_')
        ]


class ClippedGeomColumns(ColumnsTask):
    year = IntParameter()

    def version(self):
        return 16

    def requires(self):
        return {
            'geom_columns': GeomColumns(year=self.year),
            'sections': SectionTags(),
            'subsections': SubsectionTags(),
            'source': TigerSourceTags(),
            'license': LicenseTags(),
            'boundary': BoundaryTags(),
        }

    def columns(self):
        cols = OrderedDict()
        session = current_session()
        input_ = self.input()
        sections = input_['sections']
        subsections = input_['subsections']
        source = input_['source']['tiger-source']
        license = input_['license']['no-restrictions']
        boundary_type = input_['boundary']

        for colname, coltarget in self.input()['geom_columns'].items():
            col = coltarget.get(session)

            level = SUMLEVELS['_'.join(colname.split('_')[:-1])]
            additional_tags = []
            if level['cartographic']:
                additional_tags.append(boundary_type['cartographic_boundary'])
            if level['interpolated']:
                additional_tags.append(boundary_type['interpolation_boundary'])

            try:
                cols[colname + '_clipped'] = OBSColumn(
                    type='Geometry',
                    name='Shoreline clipped ' + '_{}'.format(self.year) + col.name,
                    weight=Decimal(col.weight) + Decimal(0.01),
                    description='A cartography-ready version of {name}'.format(
                        name=col.name),
                    targets={col: 'cartography'},
                    tags=[sections['united_states'],
                          subsections['boundary'],
                          source, license] + additional_tags
                )
            except Exception as e:
                LOGGER.error(
                    "Error loading column {}, {}, {}".format(colname, col, coltarget._id))
                raise e


        return cols


class GeomColumns(ColumnsTask):
    year = IntParameter()

    def version(self):
        return 18

    def requires(self):
        return {
            'sections': SectionTags(),
            'subsections': SubsectionTags(),
            'source': TigerSourceTags(),
            'license': LicenseTags(),
            'boundary': BoundaryTags(),
        }

    def _generate_desc(self, sumlevel):
        '''
        Add figure to the description
        '''
        return SUMLEVELS[sumlevel]['census_description']

    def columns(self):
        input_ = self.input()
        sections = input_['sections']
        subsections = input_['subsections']
        source = input_['source']['tiger-source']
        license = input_['license']['no-restrictions']

        columns = {}
        for level in list(SUMLEVELS.values()):
            columns[level['slug'] + '_{}'.format(self.year)] = OBSColumn(
                type='Geometry',
                name=level['name'] + '_{}'.format(self.year),
                description=level['census_description'],
                weight=level['weight'],
                tags=[sections['united_states'], subsections['boundary'], source, license]
            )

        return columns


class Attributes(ColumnsTask):

    def version(self):
        return 2

    def requires(self):
        return SectionTags()

    def columns(self):
        return OrderedDict([
            ('aland', OBSColumn(
                type='Numeric',
                name='Land area',
                aggregate='sum',
                weight=0,
            )),
            ('awater', OBSColumn(
                type='Numeric',
                name='Water area',
                aggregate='sum',
                weight=0,
            )),
        ])


class GeoidColumns(ColumnsTask):
    '''
    Used for external dependencies on Tiger.

    This creates two different geoid columns
    (GEOID_SUMLEVEL_COLUMN for the SumLevels geometries and
    GEOID_SHORELINECLIPPED_COLUMN for the ShorelineClipped geometries).

    This allows external tables to depend on both shoreline clipped and non-shoreline clipped geometries.
    '''

    year = IntParameter()

    def version(self):
        return 8

    def requires(self):
        return {
            'raw': GeomColumns(year=self.year),
            'clipped': ClippedGeomColumns(year=self.year)
        }

    def columns(self):
        cols = OrderedDict()
        clipped = self.input()['clipped']
        for colname, coltarget in self.input()['raw'].items():
            col = coltarget._column
            cols[colname + GEOID_SHORELINECLIPPED_COLUMN] = OBSColumn(
                type='Text',
                name=col.name + ' Geoids',
                weight=0,
                targets={
                    clipped[colname + '_clipped']._column: GEOM_REF
                }
            )
            cols[colname + GEOID_SUMLEVEL_COLUMN] = OBSColumn(
                type='Text',
                name=col.name + ' Geoids',
                weight=0,
                targets={
                    col: GEOM_REF,
                }
            )

        return cols


class GeonameColumns(ColumnsTask):

    year = IntParameter()

    def version(self):
        return 3

    def requires(self):
        return {
            'raw': GeomColumns(year=self.year),
            'clipped': ClippedGeomColumns(year=self.year),
            'subsections': SubsectionTags(),
            'sections': SectionTags(),
        }

    def columns(self):
        cols = OrderedDict()
        clipped = self.input()['clipped']
        subsection = self.input()['subsections']
        sections = self.input()['sections']
        for colname, coltarget in self.input()['raw'].items():
            col = coltarget._column
            cols[colname + '_geoname'] = OBSColumn(
                type='Text',
                name=col.name + ' Proper Name',
                weight=1,
                tags=[subsection['names'], sections['united_states']],
                targets={
                    col: GEOM_NAME,
                    clipped[colname + '_clipped']._column: GEOM_NAME
                }
            )

        return cols


class DownloadTigerGeography(Task):

    year = IntParameter()
    geography = Parameter()

    url_format = 'ftp://ftp2.census.gov/geo/tiger/TIGER{year}/{geography}/'

    @property
    def url(self):
        return self.url_format.format(year=self.year, geography=self.geography)

    @property
    def directory(self):
        return os.path.join('tmp', classpath(self), str(self.year))

    def run(self):
        shell('wget --recursive --continue --accept=*.zip '
              '--no-parent --cut-dirs=3 --no-host-directories '
              '--directory-prefix={directory} '
              '{url}'.format(directory=self.directory, url=self.url))

    def output(self):
        filenames = shell('ls {}'.format(os.path.join(
            self.directory, self.geography, '*.zip'))).split('\n')
        for path in filenames:
            yield LocalTarget(path)

    def complete(self):
        try:
            exists = shell('ls {}'.format(os.path.join(self.directory, self.geography, '*.zip')))
            return exists != ''
        except subprocess.CalledProcessError:
            return False


class UnzipTigerGeography(Task):
    '''
    Unzip tiger geography
    '''

    year = IntParameter()
    geography = Parameter()

    def requires(self):
        return DownloadTigerGeography(year=self.year, geography=self.geography)

    @property
    def directory(self):
        return os.path.join('tmp', classpath(self), str(self.year), self.geography)

    def run(self):
        cmd = "cd {path} && find -iname '*.zip' -print0 | xargs -0 -n1 unzip -n -q ".format(
            path=self.directory)
        shell(cmd)

    def output(self):
        shps = shell('ls {}'.format(os.path.join(self.directory, '*.shp')))
        for path in shps:
            yield LocalTarget(path)

    def complete(self):
        try:
            exists = shell('ls {}'.format(os.path.join(self.directory, '*.shp')))
            return exists != ''
        except subprocess.CalledProcessError:
            return False


class TigerGeographyShapefileToSQL(TempTableTask):
    '''
    Take downloaded shapefiles and load them into Postgres
    '''

    year = IntParameter()
    geography = Parameter()

    def requires(self):
        return UnzipTigerGeography(year=self.year, geography=self.geography)

    def run(self):
        shapefiles = shell('ls {dir}/*.shp'.format(
            dir=os.path.join('tmp', classpath(self), str(self.year), self.geography)
        )).strip().split('\n')

        cmd = 'ogrinfo {shpfile_path}'.format(shpfile_path=shapefiles[0])
        resp = shell(cmd)
        if 'Polygon' in resp:
            nlt = '-nlt MultiPolygon'
        else:
            nlt = ''

        cmd = 'PG_USE_COPY=yes PGCLIENTENCODING=latin1 ' \
              'ogr2ogr -f PostgreSQL "PG:dbname=$PGDATABASE active_schema={schema}" ' \
              '-t_srs "EPSG:4326" {nlt} -nln {tablename} ' \
              '-lco OVERWRITE=yes ' \
              '-lco SCHEMA={schema} {shpfile_path} '.format(
                  tablename=self.output().tablename,
                  schema=self.output().schema, nlt=nlt,
                  shpfile_path=shapefiles.pop())
        shell(cmd)

        # chunk into 500 shapefiles at a time.
        for i, shape_group in enumerate(grouper(shapefiles, 500)):
            shell(
                'export PG_USE_COPY=yes PGCLIENTENCODING=latin1; '
                'echo \'{shapefiles}\' | xargs -P 16 -I shpfile_path '
                'ogr2ogr -f PostgreSQL "PG:dbname=$PGDATABASE '
                'active_schema={schema}" -append '
                '-t_srs "EPSG:4326" {nlt} -nln {tablename} '
                'shpfile_path '.format(
                    shapefiles='\n'.join([shp for shp in shape_group if shp]),
                    tablename=self.output().tablename, nlt=nlt,
                    schema=self.output().schema))
            print('imported {} shapefiles'.format((i + 1) * 500))

        session = current_session()
        # Spatial index
        session.execute('ALTER TABLE {qualified_table} RENAME COLUMN '
                        'wkb_geometry TO geom'.format(
                            qualified_table=self.output().table))
        session.execute('CREATE INDEX ON {qualified_table} USING GIST (geom)'.format(
            qualified_table=self.output().table))


class DownloadTiger(LoadPostgresFromZipFile):
<<<<<<< HEAD
    url_template = 'https://s3.amazonaws.com/census-backup/tiger/{year}/tiger{year}_backup.sql.gz'
    year = IntParameter()
=======
    url_template = 'https://storage.googleapis.com/carto-tilesetsapi/data-observatory/tiger/tiger{year}_backup.sql.gz'
    year = Parameter()
>>>>>>> fa116a03

    def version(self):
        return 1

    def requires(self):
        return RepoFile(resource_id=self.task_id,
                        version=self.version(),
                        url=self.url_template.format(year=self.year))

    def run(self):
        schema = 'tiger{year}'.format(year=self.year)
        shell("psql -c 'DROP SCHEMA IF EXISTS \"{schema}\" CASCADE'".format(schema=schema))
        shell("psql -c 'CREATE SCHEMA \"{schema}\"'".format(schema=schema))
        self.load_from_zipfile(self.input().path)


class SimplifiedDownloadTiger(Task):
    year = IntParameter()
    geography = Parameter()

    def requires(self):
        return DownloadTiger(year=self.year)

    def run(self):
        yield Simplify(schema='tiger{year}'.format(year=self.year),
                       table=SUMLEVELS[self.geography]['table'],
                       table_id='.'.join(['tiger{year}'.format(year=self.year), self.geography]))

    def output(self):
        return PostgresTarget('tiger{year}'.format(year=self.year),
                              SUMLEVELS[self.geography]['table'] + SIMPLIFIED_SUFFIX)


class SimplifyByState(Task):
    year = IntParameter()
    geography = Parameter()

    def run(self):
        session = current_session()
        for _, table in self.input().items():
            query = '''
                    CREATE TABLE IF NOT EXISTS {output} AS
                    SELECT *
                    FROM "{schema_input}".{table_input}
                    WHERE 1=0
                    '''.format(schema_input=table.schema,
                               table_input=table.tablename,
                               output=self.output().table)
            session.execute(query)

            query = '''
                    INSERT INTO {output}
                    SELECT *
                    FROM "{schema_input}".{table_input}
                    '''.format(schema_input=table.schema,
                               table_input=table.tablename,
                               output=self.output().table)
            session.execute(query)
            session.commit()


class SplitByState(Task):
    year = IntParameter()
    geography = Parameter()
    state = Parameter()

    def requires(self):
        return DownloadTiger(year=self.year)

    def run(self):
        session = current_session()
        sql_index = '''
                    CREATE INDEX IF NOT EXISTS {table_input}_statefp10_idx
                    ON "{schema_input}".{table_input} (statefp10)
                    '''
        session.execute(sql_index.format(
            schema_input='tiger{year}'.format(year=self.year),
            table_input=SUMLEVELS[self.geography]['table']))

        query = '''
                CREATE TABLE {table_output} AS
                SELECT *
                FROM "{schema_input}".{table_input}
                WHERE statefp10 = '{state}'
                '''.format(schema_input='tiger{year}'.format(year=self.year),
                           table_input=SUMLEVELS[self.geography]['table'],
                           table_output=self.output().table,
                           state=self.state)
        session.execute(query)
        session.commit()

    def output(self):
        return PostgresTarget('tiger{year}'.format(year=self.year),
                              '{name}_state{state}'.format(name=SUMLEVELS[self.geography]['table'],
                                                           state=self.state))


class SimplifyGeoChunkByState(Task):
    year = IntParameter()
    geography = Parameter()
    state = Parameter()

    def requires(self):
        return SplitByState(year=self.year, geography=self.geography, state=self.state)

    def run(self):
        yield Simplify(schema=self.input().schema,
                       table=self.input().tablename,
                       table_id='.'.join(['tiger{year}'.format(year=self.year),
                                          '{geo}_by_state'.format(geo=self.geography)]))

    def output(self):
        return PostgresTarget('tiger{year}'.format(year=self.year),
                              '{name}_state{state}{suffix}'.format(name=SUMLEVELS[self.geography]['table'],
                                                                   state=self.state,
                                                                   suffix=SIMPLIFIED_SUFFIX))


class SimplifyGeoByState(SimplifyByState):

    def requires(self):
        simplifications = {}
        for state_code, _ in STATES.items():
            simplifications[state_code] = SimplifyGeoChunkByState(year=self.year,
                                                                  geography=self.geography,
                                                                  state=state_code)
        return simplifications

    def output(self):
        return PostgresTarget('tiger{year}'.format(year=self.year),
                              SUMLEVELS[self.geography]['table'] + SIMPLIFIED_SUFFIX)


class SimpleShoreline(TempTableTask):

    year = IntParameter()

    def requires(self):
        return {
            'data': TigerGeographyShapefileToSQL(geography='AREAWATER', year=self.year),
            'us_landmask': Carto2TempTableTask(table='us_landmask_union'),
        }

    def run(self):
        session = current_session()
        session.execute('CREATE TABLE {output} AS '
                        'SELECT ST_Subdivide(geom) geom, false in_landmask, '
                        '       aland, awater, mtfcc '
                        'FROM {input} '
                        "WHERE mtfcc != 'H2030' OR awater > 300000".format(
                            input=self.input()['data'].table,
                            output=self.output().table
                        ))
        session.execute('CREATE INDEX ON {output} USING GIST (geom)'.format(
            output=self.output().table
        ))

        session.execute('UPDATE {output} data SET in_landmask = True '
                        'FROM {landmask} landmask '
                        'WHERE ST_WITHIN(data.geom, landmask.the_geom)'.format(
                            landmask=self.input()['us_landmask'].table,
                            output=self.output().table
                        ))


class SplitSumLevel(TempTableTask):
    '''
    Split the positive table into geoms with a reasonable number of
    vertices.  Assumes there is a geoid and the_geom column.
    '''

    year = IntParameter()
    geography = Parameter()

    def requires(self):
        return SumLevel(year=self.year, geography=self.geography)

    def run(self):
        session = current_session()
        session.execute('CREATE TABLE {output} '
                        '(id serial primary key, geoid text, the_geom geometry, '
                        'aland NUMERIC, awater NUMERIC)'.format(
                            output=self.output().table))
        session.execute('INSERT INTO {output} (geoid, the_geom, aland, awater) '
                        'SELECT geoid, ST_Subdivide(the_geom) the_geom, '
                        '       aland, awater '
                        'FROM {input} '
                        'WHERE aland > 0 '.format(output=self.output().table,
                                                  input=self.input().table))

        session.execute('CREATE INDEX ON {output} USING GIST (the_geom)'.format(
            output=self.output().table))


class JoinTigerWaterGeoms(TempTableTask):
    '''
    Join the split up pos to the split up neg, then union the geoms based
    off the split pos id (technically the union on pos geom is extraneous)
    '''

    year = IntParameter()
    geography = Parameter()

    def requires(self):
        return {
            'pos': SplitSumLevel(year=self.year, geography=self.geography),
            'neg': SimpleShoreline(year=self.year),
        }

    def use_mask(self):
        '''
        Returns true if we should not clip interior geometries, False otherwise.
        '''
        return self.geography.lower() in ('state', 'county', )

    def run(self):
        session = current_session()
        stmt = ('CREATE TABLE {output} AS '
                'SELECT id, geoid, ST_Union(ST_MakeValid(neg.geom)) neg_geom, '
                '       MAX(pos.the_geom) pos_geom '
                'FROM {pos} pos, {neg} neg '
                'WHERE ST_Intersects(pos.the_geom, neg.geom) '
                '      AND pos.awater > 0 '
                '      {mask_clause} '
                'GROUP BY id '.format(
                    neg=self.input()['neg'].table,
                    mask_clause=' AND in_landmask = false' if self.use_mask() else '',
                    pos=self.input()['pos'].table,
                    output=self.output().table), )[0]
        session.execute(stmt)


class DiffTigerWaterGeoms(TempTableTask):
    '''
    Calculate the difference between the pos and neg geoms
    '''

    year = IntParameter()
    geography = Parameter()

    def requires(self):
        return JoinTigerWaterGeoms(year=self.year, geography=self.geography)

    def run(self):
        session = current_session()
        stmt = ('CREATE TABLE {output} '
                'AS SELECT geoid, id, ST_Difference( '
                'ST_MakeValid(pos_geom), ST_MakeValid(neg_geom)) the_geom '
                'FROM {input}'.format(
                    output=self.output().table,
                    input=self.input().table), )[0]
        session.execute(stmt)


class PreunionTigerWaterGeoms(TempTableTask):
    '''
    Create new table with both diffed and non-diffed (didn't intersect with
    water) geoms
    '''

    year = IntParameter()
    geography = Parameter()

    def requires(self):
        return {
            'diffed': DiffTigerWaterGeoms(year=self.year, geography=self.geography),
            'split': SplitSumLevel(year=self.year, geography=self.geography)
        }

    def run(self):
        session = current_session()
        session.execute('CREATE TABLE {output} '
                        'AS SELECT geoid::text, id::int, the_geom::geometry, '
                        'aland::numeric, awater::Numeric '
                        'FROM {split} LIMIT 0 '.format(
                            output=self.output().table,
                            split=self.input()['split'].table))
        session.execute('INSERT INTO {output} (geoid, id, the_geom) '
                        'SELECT geoid, id, the_geom FROM {diffed} '
                        'WHERE ST_Area(ST_Transform(the_geom, 3857)) > 5000'
                        '  AND ST_NPoints(the_geom) > 10 '.format(
                            output=self.output().table,
                            diffed=self.input()['diffed'].table))
        session.execute('INSERT INTO {output} '
                        'SELECT geoid, id, the_geom, aland, awater FROM {split} '
                        'WHERE id NOT IN (SELECT id from {diffed})'.format(
                            split=self.input()['split'].table,
                            diffed=self.input()['diffed'].table,
                            output=self.output().table))
        session.execute('CREATE INDEX ON {output} (geoid) '.format(
            output=self.output().table))


class UnionTigerWaterGeoms(TempTableTask):
    '''
    Re-union the pos table based off its geoid, this includes holes in
    the output geoms
    '''

    year = IntParameter()
    geography = Parameter()

    def requires(self):
        return PreunionTigerWaterGeoms(year=self.year, geography=self.geography)

    def run(self):
        session = current_session()
        session.execute('CREATE TABLE {output} AS '
                        'SELECT geoid, ST_Union(ST_MakeValid(the_geom)) AS the_geom, '
                        '       MAX(aland) aland, MAX(awater) awater '
                        'FROM {input} '
                        'GROUP BY geoid'.format(
                            output=self.output().table,
                            input=self.input().table))


class SimplifiedUnionTigerWaterGeoms(SimplifiedTempTableTask):
    year = IntParameter()
    geography = Parameter()

    def requires(self):
        return UnionTigerWaterGeoms(year=self.year, geography=self.geography)


class SplitUnionTigerWaterGeomsByState(Task):
    year = IntParameter()
    geography = Parameter()
    state = Parameter()

    def requires(self):
        return UnionTigerWaterGeoms(year=self.year, geography=self.geography)

    def run(self):
        session = current_session()
        query = '''
                CREATE TABLE {table_output} AS
                SELECT *
                FROM "{schema_input}".{table_input}
                WHERE geoid like '{state}%'
                '''.format(schema_input=self.input().schema,
                           table_input=self.input().tablename,
                           table_output=self.output().table,
                           state=self.state)
        session.execute(query)
        session.commit()

    def output(self):
        return PostgresTarget('us.census.tiger',
                              'UnionTigerWaterGeoms_{name}_state{state}'.format(name=SUMLEVELS[self.geography]['table'],
                                                                                state=self.state))


class SimplifyUnionTigerWaterGeomsChunkByState(Task):
    year = IntParameter()
    geography = Parameter()
    state = Parameter()

    def requires(self):
        return SplitUnionTigerWaterGeomsByState(year=self.year, geography=self.geography, state=self.state)

    def run(self):
        yield Simplify(schema=self.input().schema,
                       table=self.input().tablename,
                       table_id='.'.join(['us.census.tiger',
                                          'UnionTigerWaterGeoms_{geo}_by_state_{year}'.format(geo=self.geography,
                                                                                              year=self.year)]))

    def output(self):
        return PostgresTarget('us.census.tiger',
                              'UnionTigerWaterGeoms_{name}_state{state}{suffix}'.format(name=SUMLEVELS[self.geography]['table'],
                                                                                        state=self.state,
                                                                                        suffix=SIMPLIFIED_SUFFIX))


class SimplifiedUnionTigerWaterGeomsByState(SimplifyByState):
    def requires(self):
        simplifications = {}
        for state_code, _ in STATES.items():
            simplifications[state_code] = SimplifyUnionTigerWaterGeomsChunkByState(year=self.year,
                                                                                   geography=self.geography,
                                                                                   state=state_code)
        return simplifications

    def output(self):
        return PostgresTarget('us.census.tiger',
                              'UnionTigerWaterGeom_' + SUMLEVELS[self.geography]['table'] + SIMPLIFIED_SUFFIX)


class ShorelineClip(TableTask):
    '''
    Clip the provided geography to shoreline.
    '''

    # MTFCC meanings:
    # http://www2.census.gov/geo/pdfs/maps-data/data/tiger/tgrshp2009/TGRSHP09AF.pdf

    year = IntParameter()
    geography = Parameter()

    def version(self):
        return 10

    def requires(self):
        if self.geography == BLOCK:
            tiger = SimplifiedUnionTigerWaterGeomsByState(year=self.year, geography=self.geography)
        else:
            tiger = SimplifiedUnionTigerWaterGeoms(year=self.year, geography=self.geography)
        return {
            'data': tiger,
            'geoms': ClippedGeomColumns(year=self.year),
            'geoids': GeoidColumns(year=self.year),
            'attributes': Attributes(),
            'geonames': GeonameColumns(year=self.year),
        }

    def columns(self):
        return OrderedDict([
            ('geoid', self.input()['geoids'][self.geography + '_{}'.format(self.year) + GEOID_SHORELINECLIPPED_COLUMN]),
            ('the_geom', self.input()['geoms'][self.geography + '_{}'.format(self.year) + '_clipped']),
            ('aland', self.input()['attributes']['aland'])
        ])

    def table_timespan(self):
        return get_timespan(str(self.year))

    # TODO: https://github.com/CartoDB/bigmetadata/issues/435
    def targets(self):
        return {
            OBSTable(id='.'.join([self.schema(), self.name()])): GEOM_REF,
        }

    def populate(self):
        session = current_session()

        stmt = ('''INSERT INTO {output}
                   SELECT
                     geoid,
                     ST_Union(ARRAY(
                       SELECT ST_MakePolygon(ST_ExteriorRing(
                         (ST_Dump(ST_CollectionExtract(the_geom, 3))).geom
                       ))
                     )),
                     aland
                   FROM {input}'''.format(
                    output=self.output().table,
                    input=self.input()['data'].table), )[0]
        session.execute(stmt)


class SumLevel(TableTask):

    geography = Parameter()
    year = IntParameter()

    @property
    def geoid(self):
        return SUMLEVELS[self.geography]['fields']['geoid']

    @property
    def aland(self):
        return SUMLEVELS[self.geography]['fields']['aland']

    @property
    def awater(self):
        return SUMLEVELS[self.geography]['fields']['awater']

    @property
    def input_tablename(self):
        return SUMLEVELS[self.geography]['table'] + SIMPLIFIED_SUFFIX

    def version(self):
        return 15

    def requires(self):
        if self.geography == BLOCK:
            tiger = SimplifyGeoByState(geography=self.geography, year=self.year)
        else:
            tiger = SimplifiedDownloadTiger(geography=self.geography, year=self.year)
        return {
            'attributes': Attributes(),
            'geoids': GeoidColumns(year=self.year),
            'geoms': GeomColumns(year=self.year),
            'data': tiger,
        }

    def columns(self):
        input_ = self.input()
        return OrderedDict([
            ('geoid', input_['geoids'][self.geography + '_{}'.format(self.year) + GEOID_SUMLEVEL_COLUMN]),
            ('the_geom', input_['geoms'][self.geography + '_{}'.format(self.year)]),
            ('aland', input_['attributes']['aland']),
            ('awater', input_['attributes']['awater']),
        ])

    def table_timespan(self):
        return get_timespan(str(self.year))

    # TODO: https://github.com/CartoDB/bigmetadata/issues/435
    def targets(self):
        return {
            OBSTable(id='.'.join([self.schema(), self.name()])): GEOM_REF,
        }

    def populate(self):
        session = current_session()
        from_clause = '{inputschema}.{input_tablename}'.format(
            inputschema='tiger' + str(self.year),
            input_tablename=self.input_tablename,
        )
        in_colnames = [self.geoid, 'geom', self.aland, self.awater]

        out_colnames = list(self.columns().keys())
        session.execute('INSERT INTO {output} ({out_colnames}) '
                        'SELECT {in_colnames} '
                        'FROM {from_clause} '.format(
                            output=self.output().table,
                            in_colnames=', '.join(in_colnames),
                            out_colnames=', '.join(out_colnames),
                            from_clause=from_clause
                        ))


class GeoNamesTable(TableTask):

    geography = Parameter()
    year = IntParameter()

    def version(self):
        return 5

    def requires(self):
        if self.geography == BLOCK:
            tiger = SimplifyGeoByState(geography=self.geography, year=self.year)
        else:
            tiger = SimplifiedDownloadTiger(geography=self.geography, year=self.year)
        return {
            'data': tiger,
            'geoids': GeoidColumns(year=self.year),
            'sections': SectionTags(),
            'subsections': SubsectionTags(),
            'geonames': GeonameColumns(year=self.year),
            'shoreline': ShorelineClip(year=self.year, geography=self.geography),
            'sumlevel': SumLevel(year=self.year, geography=self.geography),
        }

    def targets(self):
        return {self.input()['shoreline'].obs_table: GEOM_REF,
                self.input()['sumlevel'].obs_table: GEOM_REF}

    def columns(self):
        return OrderedDict([
            ('geoidsl', self.input()['geoids'][self.geography + '_{}'.format(self.year) + GEOID_SUMLEVEL_COLUMN]),
            ('geoidsc', self.input()['geoids'][self.geography + '_{}'.format(self.year) + GEOID_SHORELINECLIPPED_COLUMN]),
            ('geoname', self.input()['geonames'][self.geography + '_{}'.format(self.year) + '_geoname'])
        ])

    def table_timespan(self):
        return get_timespan(str(self.year))

    def populate(self):

        session = current_session()
        from_clause = '{inputschema}.{input_tablename}'.format(
            inputschema='tiger' + str(self.year),
            input_tablename=SUMLEVELS[self.geography]['table'] + SIMPLIFIED_SUFFIX,
        )

        field_names = SUMLEVELS[self.geography]['fields']
        assert field_names['name'], "Geonames are not available for {geog} geographies".format(geog=self.geography)
        in_colnames = [field_names['geoid'], field_names['geoid'], field_names['name']]

        session.execute('INSERT INTO {output} (geoidsl, geoidsc, geoname) '
                        'SELECT {in_colnames} '
                        'FROM {from_clause} '.format(
                            output=self.output().table,
                            in_colnames=', '.join(in_colnames),
                            from_clause=from_clause
                        ))


class SumLevel4Geo(WrapperTask):
    '''
    Compute the sumlevel for a given geography
    '''

    year = Parameter()
    geography = Parameter()

    def requires(self):
        config = dict(SUMLEVELS.items()).get(self.geography)
        if config['fields']['name']:
            yield GeoNamesTable(year=self.year, geography=self.geography)
        yield SumLevel(year=self.year, geography=self.geography)
        yield ShorelineClip(year=self.year, geography=self.geography)


class SharedTigerColumns(ColumnsTask):

    def version(self):
        return 2

    def requires(self):
        return {
            'sections': SectionTags(),
            'subsections': SubsectionTags(),
            'source': TigerSourceTags(),
            'license': LicenseTags(),
        }

    def columns(self):
        input_ = self.input()
        return OrderedDict([
            ('fullname', OBSColumn(
                type='Text',
                name='Name of the feature',
                weight=3,
                tags=[input_['sections']['united_states'],
                      input_['source']['tiger-source'],
                      input_['license']['no-restrictions']]
            )),
            ('mtfcc', OBSColumn(
                type='Text',
                name='MAF/TIGER Feature Class Code Definitions',
                description='''The MAF/TIGER Feature Class Code (MTFCC) is
                a 5-digit code assigned by the Census Bureau intended to
                classify and describe geographic objects or features. These
                codes can be found in the TIGER/Line products.  A full list of
                code meanings can be found `here
                <https://www.census.gov/geo/reference/mtfcc.html>`_.''',
                weight=3,
                tags=[input_['sections']['united_states'],
                      input_['source']['tiger-source'],
                      input_['license']['no-restrictions']]
            ))
        ])


class PointLandmarkColumns(ColumnsTask):
    '''
    Point landmark column definitions
    '''

    def version(self):
        return 8

    def requires(self):
        return {
            'sections': SectionTags(),
            'subsections': SubsectionTags(),
            'source': TigerSourceTags(),
            'license': LicenseTags(),
        }

    def columns(self):
        input_ = self.input()
        geom = OBSColumn(
            id='pointlm_geom',
            type='Geometry(Point)',
            weight=5,
            tags=[input_['sections']['united_states'],
                  input_['subsections']['poi'],
                  input_['source']['tiger-source'],
                  input_['license']['no-restrictions']]
        )
        cols = OrderedDict([
            ('pointlm_id', OBSColumn(
                type='Text',
                weight=0,
                targets={geom: GEOM_REF}
            )),
            ('pointlm_geom', geom)
        ])
        return cols


class PointLandmark(TableTask):
    '''
    Point landmark data from the census
    '''

    year = Parameter()

    def version(self):
        return 4

    def requires(self):
        return {
            'data': TigerGeographyShapefileToSQL(year=self.year,
                                                 geography='POINTLM'),
            'meta': PointLandmarkColumns(),
            'shared': SharedTigerColumns()
        }

    def table_timespan(self):
        return get_timespan(str(self.year))

    def columns(self):
        shared = self.input()['shared']
        cols = self.input()['meta']
        return OrderedDict([
            ('pointid', cols['pointlm_id']),
            ('fullname', shared['fullname']),
            ('mtfcc', shared['mtfcc']),
            ('geom', cols['pointlm_geom']),
        ])

    def populate(self):
        session = current_session()
        session.execute('''
            INSERT INTO {output}
            SELECT pointid, fullname, mtfcc, geom
            FROM {input}'''.format(output=self.output().table,
                                   input=self.input()['data'].table))


class PriSecRoadsColumns(ColumnsTask):
    '''
    Primary & secondary roads column definitions
    '''

    def version(self):
        return 5

    def requires(self):
        return {
            'sections': SectionTags(),
            'subsections': SubsectionTags(),
            'source': TigerSourceTags(),
            'license': LicenseTags(),
        }

    def columns(self):
        input_ = self.input()
        geom = OBSColumn(
            id='prisecroads_geom',
            type='Geometry(LineString)',
            weight=5,
            tags=[input_['sections']['united_states'],
                  input_['subsections']['roads'],
                  input_['source']['tiger-source'],
                  input_['license']['no-restrictions']]
        )
        cols = OrderedDict([
            ('prisecroads_id', OBSColumn(
                type='Text',
                weight=0,
                targets={geom: GEOM_REF}
            )),
            ('rttyp', OBSColumn(
                type='Text'
            )),
            ('prisecroads_geom', geom)
        ])
        return cols


class PriSecRoads(TableTask):
    '''
    Primary & Secondary roads from the census
    '''

    year = Parameter()

    def requires(self):
        return {
            'data': TigerGeographyShapefileToSQL(year=self.year,
                                                 geography='PRISECROADS'),
            'meta': PriSecRoadsColumns(),
            'shared': SharedTigerColumns()
        }

    def version(self):
        return 4

    def table_timespan(self):
        return get_timespan(str(self.year))

    def columns(self):
        shared = self.input()['shared']
        cols = self.input()['meta']
        return OrderedDict([
            ('linearid', cols['prisecroads_id']),
            ('fullname', shared['fullname']),
            ('rttyp', cols['rttyp']),
            ('mtfcc', shared['mtfcc']),
            ('geom', cols['prisecroads_geom']),
        ])

    def populate(self):
        session = current_session()
        session.execute('''
            INSERT INTO {output}
            SELECT linearid, fullname, rttyp, mtfcc, geom
            FROM {input}'''.format(output=self.output().table,
                                   input=self.input()['data'].table))


class TigerBlocksInterpolation(Task):
    '''
    Task used to create a table with the block and blockgroups geoid and the
    percentage of the block in the block group
    '''
    year = Parameter()

    def requires(self):
        return {
            'shoreline_block': ShorelineClip(year=self.year, geography='block'),
            'shoreline_blockgroup': ShorelineClip(year=self.year, geography='block_group'),
        }

    def run(self):
        session = current_session()
        with session.no_autoflush:
            tiger_tables = {}
            tiger_tables_query = '''SELECT id,tablename
                                    FROM observatory.obs_table
                                    WHERE id ilike 'us.census.tiger.shoreline_clip_block%'
                                 '''

            tiger_tables_result = session.execute(tiger_tables_query)
            if tiger_tables_result:
                for tiger_table in tiger_tables_result.fetchall():
                    if re.search('block_group_{}'.format(self.year), tiger_table['id']):
                        tiger_tables['block_group'] = tiger_table['tablename']
                    elif re.search('block_{}'.format(self.year), tiger_table['id']):
                        tiger_tables['block'] = tiger_table['tablename']

                # Create the table with block/blockgroups and percentage field empty
                start_time = time.time()
                LOGGER.info("Start creating the interpolation table...")
                query = '''
                        CREATE TABLE {table_output} AS
                        SELECT geoid blockid, left(geoid,12) blockgroupid, 0::float percentage, the_geom block_geom
                        FROM "{schema_input}".{block_table} b
                        '''.format(schema_input='observatory',
                                   block_table=tiger_tables['block'],
                                   table_output=self.output().table)
                session.execute(query)
                end_time = time.time()
                LOGGER.info("Time creating the table {}".format((end_time - start_time)))
                # Creating indexes
                LOGGER.info("Start creating the indexes for the interpolation table...")
                start_time = time.time()
                indexes_query = '''
                    CREATE INDEX blocks_idx ON {table_output} (blockid);
                    CREATE INDEX block_groups_idx ON {table_output} (blockgroupid);
                '''.format(table_output=self.output().table)
                session.execute(indexes_query)
                end_time = time.time()
                LOGGER.info("Indexes created in {}".format((end_time - start_time)))
                # Set the interpolation percentages in the table
                LOGGER.info("Start updating the table...")
                start_time = time.time()
                update_percentage_query = '''
                        UPDATE {table_output} b
                        SET percentage = (
                            SELECT (ST_Area(b.block_geom)/ST_Area(bg.the_geom))::float*100.00
                            FROM "{schema_input}".{bg_table} bg
                            WHERE b.blockgroupid = bg.geoid
                        )
                        '''.format(schema_input='observatory',
                                   bg_table=tiger_tables['block_group'],
                                   table_output=self.output().table)
                session.execute(update_percentage_query)
                session.commit()
                end_time = time.time()
                LOGGER.info("Time creating the table {}".format((end_time - start_time)))
            else:
                LOGGER.error('Cant retrieve tiger tables for block and block group')

    def output(self):
        schema = 'tiger{year}'.format(year=self.year)
        return PostgresTarget(schema, 'blocks_interpolation')

def load_sumlevels():
    '''
    Load summary levels from JSON. Returns a dict by sumlevel number.
    '''
    with open(os.path.join(os.path.dirname(__file__), 'summary_levels.json')) as fhandle:
        return json.load(fhandle)


def load_states():
    '''
    Load states from JSON. Returns a dict by state number.
    '''
    with open(os.path.join(os.path.dirname(__file__), 'states.json')) as fhandle:
        return json.load(fhandle)


SUMLEVELS = load_sumlevels()
STATES = load_states()<|MERGE_RESOLUTION|>--- conflicted
+++ resolved
@@ -377,13 +377,8 @@
 
 
 class DownloadTiger(LoadPostgresFromZipFile):
-<<<<<<< HEAD
-    url_template = 'https://s3.amazonaws.com/census-backup/tiger/{year}/tiger{year}_backup.sql.gz'
-    year = IntParameter()
-=======
     url_template = 'https://storage.googleapis.com/carto-tilesetsapi/data-observatory/tiger/tiger{year}_backup.sql.gz'
     year = Parameter()
->>>>>>> fa116a03
 
     def version(self):
         return 1
