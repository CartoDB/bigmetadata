--- conflicted
+++ resolved
@@ -124,58 +124,42 @@
                 type='Geometry',
                 name='US Census Block Groups',
                 description=self._generate_desc("block_group"),
-                weight=7,
+                weight=10,
                 tags=[sections['united_states'], subsections['boundary']]
             ),
             'block': OBSColumn(
                 type='Geometry',
                 name='US Census Blocks',
                 description=self._generate_desc("block"),
-<<<<<<< HEAD
-                weight=6,
-=======
                 weight=11,
->>>>>>> 7979cbce
                 tags=[sections['united_states'], subsections['boundary']]
             ),
             'census_tract': OBSColumn(
                 type='Geometry',
                 name='US Census Tracts',
                 description=self._generate_desc("census_tract"),
-                weight=5,
+                weight=9,
                 tags=[sections['united_states'], subsections['boundary']]
             ),
             'congressional_district': OBSColumn(
                 type='Geometry',
                 name='US Congressional Districts',
                 description=self._generate_desc("congressional_district"),
-<<<<<<< HEAD
-                weight=0,
-=======
                 weight=2,
->>>>>>> 7979cbce
                 tags=[sections['united_states'], subsections['boundary']]
             ),
             'county': OBSColumn(
                 type='Geometry',
                 name='US County',
                 description=self._generate_desc("county"),
-<<<<<<< HEAD
-                weight=3,
-=======
                 weight=5,
->>>>>>> 7979cbce
                 tags=[sections['united_states'], subsections['boundary']]
             ),
             'puma': OBSColumn(
                 type='Geometry',
                 name='US Census Public Use Microdata Areas',
                 description=self._generate_desc("puma"),
-<<<<<<< HEAD
-                weight=2,
-=======
                 weight=4,
->>>>>>> 7979cbce
                 tags=[sections['united_states'], subsections['boundary']]
             ),
             'state': OBSColumn(
@@ -189,66 +173,42 @@
                 type='Geometry',
                 name='US Census Zip Code Tabulation Areas',
                 description=self._generate_desc('zcta5'),
-<<<<<<< HEAD
-                weight=4,
-=======
                 weight=8,
->>>>>>> 7979cbce
                 tags=[sections['united_states'], subsections['boundary']]
             ),
             'school_district_elementary': OBSColumn(
                 type='Geometry',
                 name='Elementary School District',
                 description=self._generate_desc('school_district_elementary'),
-<<<<<<< HEAD
-                weight=0,
-=======
                 weight=6.2,
->>>>>>> 7979cbce
                 tags=[sections['united_states'], subsections['boundary']]
             ),
             'school_district_secondary': OBSColumn(
                 type='Geometry',
                 name='Secondary School District',
                 description=self._generate_desc('school_district_secondary'),
-<<<<<<< HEAD
-                weight=0,
-=======
                 weight=6.1,
->>>>>>> 7979cbce
                 tags=[sections['united_states'], subsections['boundary']]
             ),
             'school_district_unified': OBSColumn(
                 type='Geometry',
                 name='Unified School District',
                 description=self._generate_desc('school_district_unified'),
-<<<<<<< HEAD
-                weight=0,
-=======
                 weight=6,
->>>>>>> 7979cbce
                 tags=[sections['united_states'], subsections['boundary']]
             ),
             'cbsa': OBSColumn(
                 type='Geometry',
                 name='Core Based Statistical Area (CBSA)',
                 description=self._generate_desc("cbsa"),
-<<<<<<< HEAD
-                weight=0,
-=======
                 weight=3,
->>>>>>> 7979cbce
                 tags=[sections['united_states'], subsections['boundary']]
             ),
             'place': OBSColumn(
                 type='Geometry',
                 name='Incorporated Places',
                 description=self._generate_desc("place"),
-<<<<<<< HEAD
-                weight=0,
-=======
                 weight=7,
->>>>>>> 7979cbce
                 tags=[sections['united_states'], subsections['boundary']]
             ),
         }
