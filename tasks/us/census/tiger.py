#!/usr/bin/env python

'''
Tiger
'''

import json
import os
import subprocess
from collections import OrderedDict
from tasks.util import (LoadPostgresFromURL, classpath, TempTableTask, grouper,
                        shell, TableTask, ColumnsTask, TagsTask,
                        Carto2TempTableTask)
from tasks.meta import (OBSColumn, GEOM_REF, GEOM_NAME, OBSTag, current_session)
from tasks.tags import SectionTags, SubsectionTags, LicenseTags, BoundaryTags

from luigi import (Task, WrapperTask, Parameter, LocalTarget, IntParameter)
from decimal import Decimal


class TigerSourceTags(TagsTask):
    def version(self):
        return 1

    def tags(self):
        return [
            OBSTag(id='tiger-source',
                   name='US Census TIGER/Line Shapefiles',
                   type='source',
                   description='`TIGER/Line Shapefiles <https://www.census.gov/geo/maps-data/data/tiger-line.html>`_')
        ]


class ClippedGeomColumns(ColumnsTask):

    def version(self):
        return 15

    def requires(self):
        return {
            'geom_columns': GeomColumns(),
            'sections': SectionTags(),
            'subsections': SubsectionTags(),
            'source': TigerSourceTags(),
            'license': LicenseTags(),
            'boundary': BoundaryTags(),
        }

    def columns(self):
        cols = OrderedDict()
        session = current_session()
        input_ = self.input()
        sections = input_['sections']
        subsections = input_['subsections']
        source = input_['source']['tiger-source']
        license = input_['license']['no-restrictions']
        boundary_type = input_['boundary']

        for colname, coltarget in input_['geom_columns'].iteritems():
            col = coltarget.get(session)

            level = SUMLEVELS[colname]
            additional_tags = []
            if level['cartographic']:
                additional_tags.append(boundary_type['cartographic_boundary'])
            if level['interpolated']:
                additional_tags.append(boundary_type['interpolation_boundary'])

            cols[colname + '_clipped'] = OBSColumn(
                type='Geometry',
                name='Shoreline clipped ' + col.name,
                weight=Decimal(col.weight) + Decimal(0.01),
                description='A cartography-ready version of {name}'.format(
                    name=col.name),
                targets={col: 'cartography'},
                tags=[sections['united_states'],
                      subsections['boundary'],
                      source, license] + additional_tags
            )

        return cols


class GeomColumns(ColumnsTask):

    def version(self):
        return 17

    def requires(self):
        return {
            'sections': SectionTags(),
            'subsections': SubsectionTags(),
            'source': TigerSourceTags(),
            'license': LicenseTags(),
            'boundary': BoundaryTags(),
        }

    def _generate_desc(self, sumlevel):
        '''
        Add figure to the description
        '''
        return SUMLEVELS[sumlevel]['census_description']

    def columns(self):
        input_ = self.input()
        sections = input_['sections']
        subsections = input_['subsections']
        source = input_['source']['tiger-source']
        license = input_['license']['no-restrictions']

        columns = {}
        for level in SUMLEVELS.values():
            columns[level['slug']] = OBSColumn(
                type='Geometry',
                name=level['name'],
                description=level['census_description'],
                weight=level['weight'],
                tags=[sections['united_states'], subsections['boundary'], source, license]
            )

        return columns


class Attributes(ColumnsTask):

    def version(self):
        return 2

    def requires(self):
        return SectionTags()

    def columns(self):
        return OrderedDict([
            ('aland', OBSColumn(
                type='Numeric',
                name='Land area',
                aggregate='sum',
                weight=0,
            )),
            ('awater', OBSColumn(
                type='Numeric',
                name='Water area',
                aggregate='sum',
                weight=0,
            )),
        ])


class GeoidColumns(ColumnsTask):

    def version(self):
        return 6

    def requires(self):
        return {
            'raw': GeomColumns(),
            'clipped': ClippedGeomColumns()
        }

    def columns(self):
        cols = OrderedDict()
        input_ = self.input()
        clipped = input_['clipped']
        for colname, coltarget in input_['raw'].iteritems():
            col = coltarget._column
            cols[colname + '_geoid'] = OBSColumn(
                type='Text',
                name=col.name + ' Geoids',
                weight=0,
                targets={
                    col: GEOM_REF,
                    clipped[colname + '_clipped']._column: GEOM_REF
                }
            )

        return cols


class GeonameColumns(ColumnsTask):

    def version(self):
        return 2

    def requires(self):
        return {
            'raw': GeomColumns(),
            'clipped': ClippedGeomColumns(),
            'subsections': SubsectionTags(),
            'sections': SectionTags(),
        }

    def columns(self):
        cols = OrderedDict()
        clipped = self.input()['clipped']
        subsection = self.input()['subsections']
        sections = self.input()['sections']
        for colname, coltarget in self.input()['raw'].iteritems():
            col = coltarget._column
            cols[colname + '_geoname'] = OBSColumn(
                type='Text',
                name=col.name + ' Proper Name',
                weight=1,
                tags=[subsection['names'], sections['united_states']],
                targets={
                    col: GEOM_NAME,
                    clipped[colname + '_clipped']._column: GEOM_NAME
                }
            )

        return cols


class DownloadTigerGeography(Task):

    year = IntParameter()
    geography = Parameter()

    url_format = 'ftp://ftp2.census.gov/geo/tiger/TIGER{year}/{geography}/'

    @property
    def url(self):
        return self.url_format.format(year=self.year, geography=self.geography)

    @property
    def directory(self):
        return os.path.join('tmp', classpath(self), str(self.year))

    def run(self):
        shell('wget --recursive --continue --accept=*.zip '
              '--no-parent --cut-dirs=3 --no-host-directories '
              '--directory-prefix={directory} '
              '{url}'.format(directory=self.directory, url=self.url))

    def output(self):
        filenames = shell('ls {}'.format(os.path.join(
            self.directory, self.geography, '*.zip'))).split('\n')
        for path in filenames:
            yield LocalTarget(path)

    def complete(self):
        try:
            exists = shell('ls {}'.format(os.path.join(self.directory, self.geography, '*.zip')))
            return exists != ''
        except subprocess.CalledProcessError:
            return False


class UnzipTigerGeography(Task):
    '''
    Unzip tiger geography
    '''

    year = Parameter()
    geography = Parameter()

    def requires(self):
        return DownloadTigerGeography(year=self.year, geography=self.geography)

    @property
    def directory(self):
        return os.path.join('tmp', classpath(self), str(self.year), self.geography)

    def run(self):
        cmd = "cd {path} && find -iname '*.zip' -print0 | xargs -0 -n1 unzip -n -q ".format(
            path=self.directory)
        shell(cmd)

    def output(self):
        shps = shell('ls {}'.format(os.path.join(self.directory, '*.shp')))
        for path in shps:
            yield LocalTarget(path)

    def complete(self):
        try:
            exists = shell('ls {}'.format(os.path.join(self.directory, '*.shp')))
            return exists != ''
        except subprocess.CalledProcessError:
            return False


class TigerGeographyShapefileToSQL(TempTableTask):
    '''
    Take downloaded shapefiles and load them into Postgres
    '''

    year = Parameter()
    geography = Parameter()

    def requires(self):
        return UnzipTigerGeography(year=self.year, geography=self.geography)

    def run(self):
        shapefiles = shell('ls {dir}/*.shp'.format(
            dir=os.path.join('tmp', classpath(self), str(self.year), self.geography)
        )).strip().split('\n')

        cmd = 'ogrinfo {shpfile_path}'.format(shpfile_path=shapefiles[0])
        resp = shell(cmd)
        if 'Polygon' in resp:
            nlt = '-nlt MultiPolygon'
        else:
            nlt = ''

        cmd = 'PG_USE_COPY=yes PGCLIENTENCODING=latin1 ' \
              'ogr2ogr -f PostgreSQL "PG:dbname=$PGDATABASE active_schema={schema}" ' \
              '-t_srs "EPSG:4326" {nlt} -nln {tablename} ' \
              '-lco OVERWRITE=yes ' \
              '-lco SCHEMA={schema} {shpfile_path} '.format(
                  tablename=self.output().tablename,
                  schema=self.output().schema, nlt=nlt,
                  shpfile_path=shapefiles.pop())
        shell(cmd)

        # chunk into 500 shapefiles at a time.
        for i, shape_group in enumerate(grouper(shapefiles, 500)):
            shell(
                'export PG_USE_COPY=yes PGCLIENTENCODING=latin1; '
                'echo \'{shapefiles}\' | xargs -P 16 -I shpfile_path '
                'ogr2ogr -f PostgreSQL "PG:dbname=$PGDATABASE '
                'active_schema={schema}" -append '
                '-t_srs "EPSG:4326" {nlt} -nln {tablename} '
                'shpfile_path '.format(
                    shapefiles='\n'.join([shp for shp in shape_group if shp]),
                    tablename=self.output().tablename, nlt=nlt,
                    schema=self.output().schema))
            print 'imported {} shapefiles'.format((i + 1) * 500)

        session = current_session()
        # Spatial index
        session.execute('ALTER TABLE {qualified_table} RENAME COLUMN '
                        'wkb_geometry TO geom'.format(
                            qualified_table=self.output().table))
        session.execute('CREATE INDEX ON {qualified_table} USING GIST (geom)'.format(
            qualified_table=self.output().table))


class DownloadTiger(LoadPostgresFromURL):
    url_template = 'https://s3.amazonaws.com/census-backup/tiger/{year}/tiger{year}_backup.sql.gz'
    year = Parameter()

    def run(self):
        schema = 'tiger{year}'.format(year=self.year)
        shell("psql -c 'DROP SCHEMA IF EXISTS \"{schema}\" CASCADE'".format(schema=schema))
        shell("psql -c 'CREATE SCHEMA \"{schema}\"'".format(schema=schema))
        url = self.url_template.format(year=self.year)
        self.load_from_url(url)


class SimpleShoreline(TempTableTask):

    year = Parameter()

    def requires(self):
        return {
            'data': TigerGeographyShapefileToSQL(geography='AREAWATER', year=self.year),
            'us_landmask': Carto2TempTableTask(table='us_landmask_union'),
        }

    def run(self):
        input_ = self.input()
        session = current_session()
        session.execute('CREATE TABLE {output} AS '
                        'SELECT ST_Subdivide(geom) geom, false in_landmask, '
                        '       aland, awater, mtfcc '
                        'FROM {input} '
                        "WHERE mtfcc != 'H2030' OR awater > 300000".format(
                            input=input_['data'].table,
                            output=self.output().table
                        ))
        session.execute('CREATE INDEX ON {output} USING GIST (geom)'.format(
            output=self.output().table
        ))

        session.execute('UPDATE {output} data SET in_landmask = True '
                        'FROM {landmask} landmask '
                        'WHERE ST_WITHIN(data.geom, landmask.the_geom)'.format(
                            landmask=input_['us_landmask'].table,
                            output=self.output().table
                        ))


class SplitSumLevel(TempTableTask):
    '''
    Split the positive table into geoms with a reasonable number of
    vertices.  Assumes there is a geoid and the_geom column.
    '''

    year = Parameter()
    geography = Parameter()

    def requires(self):
        return SumLevel(year=self.year, geography=self.geography)

    def run(self):
        session = current_session()
        session.execute('CREATE TABLE {output} '
                        '(id serial primary key, geoid text, the_geom geometry, '
                        'aland NUMERIC, awater NUMERIC)'.format(
                            output=self.output().table))
        session.execute('INSERT INTO {output} (geoid, the_geom, aland, awater) '
                        'SELECT geoid, ST_Subdivide(the_geom) the_geom, '
                        '       aland, awater '
                        'FROM {input} '
                        'WHERE aland > 0 '.format(output=self.output().table,
                                                  input=self.input().table))

        session.execute('CREATE INDEX ON {output} USING GIST (the_geom)'.format(
            output=self.output().table))


class JoinTigerWaterGeoms(TempTableTask):
    '''
    Join the split up pos to the split up neg, then union the geoms based
    off the split pos id (technically the union on pos geom is extraneous)
    '''

    year = Parameter()
    geography = Parameter()

    def requires(self):
        return {
            'pos': SplitSumLevel(year=self.year, geography=self.geography),
            'neg': SimpleShoreline(year=self.year),
        }

    def use_mask(self):
        '''
        Returns true if we should not clip interior geometries, False otherwise.
        '''
        return self.geography.lower() in ('state', 'county', )

    def run(self):
        session = current_session()
        input_ = self.input()
        stmt = ('CREATE TABLE {output} AS '
                'SELECT id, geoid, ST_Union(ST_MakeValid(neg.geom)) neg_geom, '
                '       MAX(pos.the_geom) pos_geom '
                'FROM {pos} pos, {neg} neg '
                'WHERE ST_Intersects(pos.the_geom, neg.geom) '
                '      AND pos.awater > 0 '
                '      {mask_clause} '
                'GROUP BY id '.format(
                    neg=input_['neg'].table,
                    mask_clause=' AND in_landmask = false' if self.use_mask() else '',
                    pos=input_['pos'].table,
                    output=self.output().table), )[0]
        session.execute(stmt)


class DiffTigerWaterGeoms(TempTableTask):
    '''
    Calculate the difference between the pos and neg geoms
    '''

    year = Parameter()
    geography = Parameter()

    def requires(self):
        return JoinTigerWaterGeoms(year=self.year, geography=self.geography)

    def run(self):
        session = current_session()
        stmt = ('CREATE TABLE {output} '
                'AS SELECT geoid, id, ST_Difference( '
                'ST_MakeValid(pos_geom), ST_MakeValid(neg_geom)) the_geom '
                'FROM {input}'.format(
                    output=self.output().table,
                    input=self.input().table), )[0]
        session.execute(stmt)


class PreunionTigerWaterGeoms(TempTableTask):
    '''
    Create new table with both diffed and non-diffed (didn't intersect with
    water) geoms
    '''

    year = Parameter()
    geography = Parameter()

    def requires(self):
        return {
            'diffed': DiffTigerWaterGeoms(year=self.year, geography=self.geography),
            'split': SplitSumLevel(year=self.year, geography=self.geography)
        }

    def run(self):
        session = current_session()
        input_ = self.input()
        session.execute('CREATE TABLE {output} '
                        'AS SELECT geoid::text, id::int, the_geom::geometry, '
                        'aland::numeric, awater::Numeric '
                        'FROM {split} LIMIT 0 '.format(
                            output=self.output().table,
                            split=input_['split'].table))
        session.execute('INSERT INTO {output} (geoid, id, the_geom) '
                        'SELECT geoid, id, the_geom FROM {diffed} '
                        'WHERE ST_Area(ST_Transform(the_geom, 3857)) > 5000'
                        '  AND ST_NPoints(the_geom) > 10 '.format(
                            output=self.output().table,
                            diffed=input_['diffed'].table))
        session.execute('INSERT INTO {output} '
                        'SELECT geoid, id, the_geom, aland, awater FROM {split} '
                        'WHERE id NOT IN (SELECT id from {diffed})'.format(
                            split=input_['split'].table,
                            diffed=input_['diffed'].table,
                            output=self.output().table))
        session.execute('CREATE INDEX ON {output} (geoid) '.format(
            output=self.output().table))


class UnionTigerWaterGeoms(TempTableTask):
    '''
    Re-union the pos table based off its geoid, this includes holes in
    the output geoms
    '''

    year = Parameter()
    geography = Parameter()

    def requires(self):
        return PreunionTigerWaterGeoms(year=self.year, geography=self.geography)

    def run(self):
        session = current_session()
        session.execute('CREATE TABLE {output} AS '
                        'SELECT geoid, ST_Union(ST_MakeValid(the_geom)) AS the_geom, '
                        '       MAX(aland) aland, MAX(awater) awater '
                        'FROM {input} '
                        'GROUP BY geoid'.format(
                            output=self.output().table,
                            input=self.input().table))


class ShorelineClip(TableTask):
    '''
    Clip the provided geography to shoreline.
    '''

    # MTFCC meanings:
    # http://www2.census.gov/geo/pdfs/maps-data/data/tiger/tgrshp2009/TGRSHP09AF.pdf

    year = Parameter()
    geography = Parameter()

    def version(self):
        return 8

    def requires(self):
        return {
            'data': UnionTigerWaterGeoms(year=self.year, geography=self.geography),
            'geoms': ClippedGeomColumns(),
            'geoids': GeoidColumns(),
            'attributes': Attributes(),
            'geonames': GeonameColumns()
        }

    def columns(self):
        input_ = self.input()
        return OrderedDict([
<<<<<<< HEAD
            ('geoid', input_['geoids'][self.geography + '_geoid']),
            ('the_geom', input_['geoms'][self.geography + '_clipped']),
            ('aland', input_['attributes']['aland'])
=======
            ('geoid', self.input()['geoids'][self.geography + '_geoid']),
            ('the_geom', self.input()['geoms'][self.geography + '_clipped']),
            ('aland', self.input()['attributes']['aland'])
>>>>>>> cf3f5072
        ])

    def timespan(self):
        return self.year

    def populate(self):
        session = current_session()

        stmt = ('''INSERT INTO {output}
                   SELECT
                     geoid,
                     ST_Union(ARRAY(
                       SELECT ST_MakePolygon(ST_ExteriorRing(
                         (ST_Dump(ST_CollectionExtract(the_geom, 3))).geom
                       ))
                     )),
                     aland
                   FROM {input}'''.format(
                    output=self.output().table,
                    input=self.input()['data'].table), )[0]
        session.execute(stmt)


class SumLevel(TableTask):

    geography = Parameter()
    year = Parameter()

    @property
    def geoid(self):
        return SUMLEVELS[self.geography]['fields']['geoid']

    @property
    def aland(self):
        return SUMLEVELS[self.geography]['fields']['aland']

    @property
    def awater(self):
        return SUMLEVELS[self.geography]['fields']['awater']

    @property
    def input_tablename(self):
        return SUMLEVELS[self.geography]['table']

    def version(self):
        return 12

    def requires(self):
        tiger = DownloadTiger(year=self.year)
        return {
            'data': tiger,
            'attributes': Attributes(),
            'geoids': GeoidColumns(),
            'geoms': GeomColumns(),
            'sections': SectionTags(),
            'subsections': SubsectionTags(),
            'geonames': GeonameColumns(),
        }

    def columns(self):
        input_ = self.input()
        return OrderedDict([
            ('geoid', input_['geoids'][self.geography + '_geoid']),
            ('the_geom', input_['geoms'][self.geography]),
            ('aland', input_['attributes']['aland']),
            ('awater', input_['attributes']['awater']),
        ])

    def timespan(self):
        return self.year

    def populate(self):
        session = current_session()
        from_clause = '{inputschema}.{input_tablename}'.format(
            inputschema='tiger' + str(self.year),
            input_tablename=self.input_tablename,
        )
        in_colnames = [self.geoid, 'geom', self.aland, self.awater]

        out_colnames = self.columns().keys()
        session.execute('INSERT INTO {output} ({out_colnames}) '
                        'SELECT {in_colnames} '
                        'FROM {from_clause} '.format(
                            output=self.output().table,
                            in_colnames=', '.join(in_colnames),
                            out_colnames=', '.join(out_colnames),
                            from_clause=from_clause
                        ))


class GeoNamesTable(TableTask):

    geography = Parameter()
    year = Parameter()

    def version(self):
        return 1

    def requires(self):
        tiger = DownloadTiger(year=self.year)
        return {
            'data': tiger,
            'geoids': GeoidColumns(),
            'sections': SectionTags(),
            'subsections': SubsectionTags(),
            'geonames': GeonameColumns(),
        }

    def columns(self):
<<<<<<< HEAD
        input_ = self.input()
        return OrderedDict([
            ('geoid', input_['geoids'][self.geography + '_geoid']),
            ('geoname', input_['geonames'][self.geography + '_geoname'])
=======
        return OrderedDict([
            ('geoid', self.input()['geoids'][self.geography + '_geoid']),
            ('geoname', self.input()['geonames'][self.geography + '_geoname'])
>>>>>>> cf3f5072
        ])

    def timespan(self):
        return self.year

    def populate(self):

        session = current_session()
        from_clause = '{inputschema}.{input_tablename}'.format(
            inputschema='tiger' + str(self.year),
            input_tablename=SUMLEVELS[self.geography]['table'],
        )

        field_names = SUMLEVELS[self.geography]['fields']
        assert field_names['name'], "Geonames are not available for {geog} geographies".format(geog=self.geography)
        in_colnames = [field_names['geoid'], field_names['name']]

        session.execute('INSERT INTO {output} (geoid, geoname) '
                        'SELECT {in_colnames} '
                        'FROM {from_clause} '.format(
                            output=self.output().table,
                            in_colnames=', '.join(in_colnames),
                            from_clause=from_clause
                        ))


class AllSumLevels(WrapperTask):
    '''
    Compute all sumlevels
    '''

    year = Parameter()

    def requires(self):
        for geo, config in SUMLEVELS.items():
            yield SumLevel(year=self.year, geography=geo)
            yield ShorelineClip(year=self.year, geography=geo)
            if config['fields']['name']:
                yield GeoNamesTable(year=self.year, geography=geo)


class SharedTigerColumns(ColumnsTask):

    def version(self):
        return 2

    def requires(self):
        return {
            'sections': SectionTags(),
            'subsections': SubsectionTags(),
            'source': TigerSourceTags(),
            'license': LicenseTags(),
        }

    def columns(self):
        input_ = self.input()
        return OrderedDict([
            ('fullname', OBSColumn(
                type='Text',
                name='Name of the feature',
                weight=3,
                tags=[input_['sections']['united_states'],
                      input_['source']['tiger-source'],
                      input_['license']['no-restrictions']]
            )),
            ('mtfcc', OBSColumn(
                type='Text',
                name='MAF/TIGER Feature Class Code Definitions',
                description='''The MAF/TIGER Feature Class Code (MTFCC) is
                a 5-digit code assigned by the Census Bureau intended to
                classify and describe geographic objects or features. These
                codes can be found in the TIGER/Line products.  A full list of
                code meanings can be found `here
                <https://www.census.gov/geo/reference/mtfcc.html>`_.''',
                weight=3,
                tags=[input_['sections']['united_states'],
                      input_['source']['tiger-source'],
                      input_['license']['no-restrictions']]
            ))
        ])


class PointLandmarkColumns(ColumnsTask):
    '''
    Point landmark column definitions
    '''

    def version(self):
        return 8

    def requires(self):
        return {
            'sections': SectionTags(),
            'subsections': SubsectionTags(),
            'source': TigerSourceTags(),
            'license': LicenseTags(),
        }

    def columns(self):
        input_ = self.input()
        geom = OBSColumn(
            id='pointlm_geom',
            type='Geometry(Point)',
            weight=5,
            tags=[input_['sections']['united_states'],
                  input_['subsections']['poi'],
                  input_['source']['tiger-source'],
                  input_['license']['no-restrictions']]
        )
        cols = OrderedDict([
            ('pointlm_id', OBSColumn(
                type='Text',
                weight=0,
                targets={geom: GEOM_REF}
            )),
            ('pointlm_geom', geom)
        ])
        return cols


class PointLandmark(TableTask):
    '''
    Point landmark data from the census
    '''

    year = Parameter()

    def version(self):
        return 2

    def requires(self):
        return {
            'data': TigerGeographyShapefileToSQL(year=self.year,
                                                 geography='POINTLM'),
            'meta': PointLandmarkColumns(),
            'shared': SharedTigerColumns()
        }

    def timespan(self):
        return self.year

    def columns(self):
        input_ = self.input()
        shared = input_['shared']
        cols = input_['meta']
        return OrderedDict([
            ('pointid', cols['pointlm_id']),
            ('fullname', shared['fullname']),
            ('mtfcc', shared['mtfcc']),
            ('geom', cols['pointlm_geom']),
        ])

    def populate(self):
        session = current_session()
        session.execute('''
            INSERT INTO {output}
            SELECT pointid, fullname, mtfcc, geom
            FROM {input}'''.format(output=self.output().table,
                                   input=self.input()['data'].table))


class PriSecRoadsColumns(ColumnsTask):
    '''
    Primary & secondary roads column definitions
    '''

    def version(self):
        return 5

    def requires(self):
        return {
            'sections': SectionTags(),
            'subsections': SubsectionTags(),
            'source': TigerSourceTags(),
            'license': LicenseTags(),
        }

    def columns(self):
        input_ = self.input()
        geom = OBSColumn(
            id='prisecroads_geom',
            type='Geometry(LineString)',
            weight=5,
            tags=[input_['sections']['united_states'],
                  input_['subsections']['roads'],
                  input_['source']['tiger-source'],
                  input_['license']['no-restrictions']]
        )
        cols = OrderedDict([
            ('prisecroads_id', OBSColumn(
                type='Text',
                weight=0,
                targets={geom: GEOM_REF}
            )),
            ('rttyp', OBSColumn(
                type='Text'
            )),
            ('prisecroads_geom', geom)
        ])
        return cols


class PriSecRoads(TableTask):
    '''
    Primary & Secondary roads from the census
    '''

    year = Parameter()

    def requires(self):
        return {
            'data': TigerGeographyShapefileToSQL(year=self.year,
                                                 geography='PRISECROADS'),
            'meta': PriSecRoadsColumns(),
            'shared': SharedTigerColumns()
        }

    def version(self):
        return 2

    def timespan(self):
        return self.year

    def columns(self):
        input_ = self.input()
        shared = input_['shared']
        cols = input_['meta']
        return OrderedDict([
            ('linearid', cols['prisecroads_id']),
            ('fullname', shared['fullname']),
            ('rttyp', cols['rttyp']),
            ('mtfcc', shared['mtfcc']),
            ('geom', cols['prisecroads_geom']),
        ])

    def populate(self):
        session = current_session()
        session.execute('''
            INSERT INTO {output}
            SELECT linearid, fullname, rttyp, mtfcc, geom
            FROM {input}'''.format(output=self.output().table,
                                   input=self.input()['data'].table))


def load_sumlevels():
    '''
    Load summary levels from JSON. Returns a dict by sumlevel number.
    '''
    with open(os.path.join(os.path.dirname(__file__), 'summary_levels.json')) as fhandle:
        return json.load(fhandle)


SUMLEVELS = load_sumlevels()<|MERGE_RESOLUTION|>--- conflicted
+++ resolved
@@ -558,15 +558,9 @@
     def columns(self):
         input_ = self.input()
         return OrderedDict([
-<<<<<<< HEAD
             ('geoid', input_['geoids'][self.geography + '_geoid']),
             ('the_geom', input_['geoms'][self.geography + '_clipped']),
             ('aland', input_['attributes']['aland'])
-=======
-            ('geoid', self.input()['geoids'][self.geography + '_geoid']),
-            ('the_geom', self.input()['geoms'][self.geography + '_clipped']),
-            ('aland', self.input()['attributes']['aland'])
->>>>>>> cf3f5072
         ])
 
     def timespan(self):
@@ -676,16 +670,10 @@
         }
 
     def columns(self):
-<<<<<<< HEAD
         input_ = self.input()
         return OrderedDict([
             ('geoid', input_['geoids'][self.geography + '_geoid']),
             ('geoname', input_['geonames'][self.geography + '_geoname'])
-=======
-        return OrderedDict([
-            ('geoid', self.input()['geoids'][self.geography + '_geoid']),
-            ('geoname', self.input()['geonames'][self.geography + '_geoname'])
->>>>>>> cf3f5072
         ])
 
     def timespan(self):
