#!/usr/bin/env python

'''
Tiger
'''

import json
import os
import subprocess
import time
import re
from collections import OrderedDict
from lib.timespan import get_timespan
from lib.logger import get_logger
from tasks.base_tasks import (ColumnsTask, TempTableTask, TableTask, TagsTask, Carto2TempTableTask,
                              SimplifiedTempTableTask, RepoFile, LoadPostgresFromZipFile)
from tasks.util import classpath, grouper, shell
from tasks.meta import OBSTable, OBSColumn, GEOM_REF, GEOM_NAME, OBSTag, current_session
from tasks.tags import SectionTags, SubsectionTags, LicenseTags, BoundaryTags
from tasks.targets import PostgresTarget
from tasks.simplification import SIMPLIFIED_SUFFIX
from tasks.simplify import Simplify
from lib.logger import get_logger

from luigi import (Task, WrapperTask, Parameter, LocalTarget, IntParameter)
from decimal import Decimal

LOGGER = get_logger(__name__)

GEOID_SUMLEVEL_COLUMN = "_geoidsl"
GEOID_SHORELINECLIPPED_COLUMN = "_geoidsc"
BLOCK = 'block'
YEARS = [2015, 2016]


class TigerSourceTags(TagsTask):
    def version(self):
        return 1

    def tags(self):
        return [
            OBSTag(id='tiger-source',
                   name='US Census TIGER/Line Shapefiles',
                   type='source',
                   description='`TIGER/Line Shapefiles <https://www.census.gov/geo/maps-data/data/tiger-line.html>`_')
        ]


class ClippedGeomColumns(ColumnsTask):
    year = IntParameter()

    def version(self):
        return 16

    def requires(self):
        return {
            'geom_columns': GeomColumns(year=self.year),
            'sections': SectionTags(),
            'subsections': SubsectionTags(),
            'source': TigerSourceTags(),
            'license': LicenseTags(),
            'boundary': BoundaryTags(),
        }

    def columns(self):
        cols = OrderedDict()
        session = current_session()
        input_ = self.input()
        sections = input_['sections']
        subsections = input_['subsections']
        source = input_['source']['tiger-source']
        license = input_['license']['no-restrictions']
        boundary_type = input_['boundary']

        for colname, coltarget in self.input()['geom_columns'].items():
            col = coltarget.get(session)

            level = SUMLEVELS['_'.join(colname.split('_')[:-1])]
            additional_tags = []
            if level['cartographic']:
                additional_tags.append(boundary_type['cartographic_boundary'])
            if level['interpolated']:
                additional_tags.append(boundary_type['interpolation_boundary'])

            try:
                cols[colname + '_clipped'] = OBSColumn(
                    type='Geometry',
                    name='Shoreline clipped ' + '_{}'.format(self.year) + col.name,
                    weight=Decimal(col.weight) + Decimal(0.01),
                    description='A cartography-ready version of {name}'.format(
                        name=col.name),
                    targets={col: 'cartography'},
                    tags=[sections['united_states'],
                          subsections['boundary'],
                          source, license] + additional_tags
                )
            except Exception as e:
                LOGGER.error(
                    "Error loading column {}, {}, {}".format(colname, col, coltarget._id))
                raise e


        return cols


class GeomColumns(ColumnsTask):
    year = IntParameter()

    def version(self):
        return 18

    def requires(self):
        return {
            'sections': SectionTags(),
            'subsections': SubsectionTags(),
            'source': TigerSourceTags(),
            'license': LicenseTags(),
            'boundary': BoundaryTags(),
        }

    def _generate_desc(self, sumlevel):
        '''
        Add figure to the description
        '''
        return SUMLEVELS[sumlevel]['census_description']

    def columns(self):
        input_ = self.input()
        sections = input_['sections']
        subsections = input_['subsections']
        source = input_['source']['tiger-source']
        license = input_['license']['no-restrictions']

        columns = {}
        for level in list(SUMLEVELS.values()):
            columns[level['slug'] + '_{}'.format(self.year)] = OBSColumn(
                type='Geometry',
                name=level['name'] + '_{}'.format(self.year),
                description=level['census_description'],
                weight=level['weight'],
                tags=[sections['united_states'], subsections['boundary'], source, license]
            )

        return columns


class Attributes(ColumnsTask):

    def version(self):
        return 2

    def requires(self):
        return SectionTags()

    def columns(self):
        return OrderedDict([
            ('aland', OBSColumn(
                type='Numeric',
                name='Land area',
                aggregate='sum',
                weight=0,
            )),
            ('awater', OBSColumn(
                type='Numeric',
                name='Water area',
                aggregate='sum',
                weight=0,
            )),
        ])


class GeoidColumns(ColumnsTask):
    '''
    Used for external dependencies on Tiger.

    This creates two different geoid columns
    (GEOID_SUMLEVEL_COLUMN for the SumLevels geometries and
    GEOID_SHORELINECLIPPED_COLUMN for the ShorelineClipped geometries).

    This allows external tables to depend on both shoreline clipped and non-shoreline clipped geometries.
    '''

    year = IntParameter()

    def version(self):
        return 8

    def requires(self):
        return {
            'raw': GeomColumns(year=self.year),
            'clipped': ClippedGeomColumns(year=self.year)
        }

    def columns(self):
        cols = OrderedDict()
        clipped = self.input()['clipped']
        for colname, coltarget in self.input()['raw'].items():
            col = coltarget._column
            cols[colname + GEOID_SHORELINECLIPPED_COLUMN] = OBSColumn(
                type='Text',
                name=col.name + ' Geoids',
                weight=0,
                targets={
                    clipped[colname + '_clipped']._column: GEOM_REF
                }
            )
            cols[colname + GEOID_SUMLEVEL_COLUMN] = OBSColumn(
                type='Text',
                name=col.name + ' Geoids',
                weight=0,
                targets={
                    col: GEOM_REF,
                }
            )

        return cols


class GeonameColumns(ColumnsTask):

    year = IntParameter()

    def version(self):
        return 3

    def requires(self):
        return {
            'raw': GeomColumns(year=self.year),
            'clipped': ClippedGeomColumns(year=self.year),
            'subsections': SubsectionTags(),
            'sections': SectionTags(),
        }

    def columns(self):
        cols = OrderedDict()
        clipped = self.input()['clipped']
        subsection = self.input()['subsections']
        sections = self.input()['sections']
        for colname, coltarget in self.input()['raw'].items():
            col = coltarget._column
            cols[colname + '_geoname'] = OBSColumn(
                type='Text',
                name=col.name + ' Proper Name',
                weight=1,
                tags=[subsection['names'], sections['united_states']],
                targets={
                    col: GEOM_NAME,
                    clipped[colname + '_clipped']._column: GEOM_NAME
                }
            )

        return cols


class DownloadTigerGeography(Task):

    year = IntParameter()
    geography = Parameter()

    url_format = 'ftp://ftp2.census.gov/geo/tiger/TIGER{year}/{geography}/'

    @property
    def url(self):
        return self.url_format.format(year=self.year, geography=self.geography)

    @property
    def directory(self):
        return os.path.join('tmp', classpath(self), str(self.year))

    def run(self):
        shell('wget --recursive --continue --accept=*.zip '
              '--no-parent --cut-dirs=3 --no-host-directories '
              '--directory-prefix={directory} '
              '{url}'.format(directory=self.directory, url=self.url))

    def output(self):
        filenames = shell('ls {}'.format(os.path.join(
            self.directory, self.geography, '*.zip'))).split('\n')
        for path in filenames:
            yield LocalTarget(path)

    def complete(self):
        try:
            exists = shell('ls {}'.format(os.path.join(self.directory, self.geography, '*.zip')))
            return exists != ''
        except subprocess.CalledProcessError:
            return False


class UnzipTigerGeography(Task):
    '''
    Unzip tiger geography
    '''

    year = IntParameter()
    geography = Parameter()

    def requires(self):
        return DownloadTigerGeography(year=self.year, geography=self.geography)

    @property
    def directory(self):
        return os.path.join('tmp', classpath(self), str(self.year), self.geography)

    def run(self):
        cmd = "cd {path} && find -iname '*.zip' -print0 | xargs -0 -n1 unzip -n -q ".format(
            path=self.directory)
        shell(cmd)

    def output(self):
        shps = shell('ls {}'.format(os.path.join(self.directory, '*.shp')))
        for path in shps:
            yield LocalTarget(path)

    def complete(self):
        try:
            exists = shell('ls {}'.format(os.path.join(self.directory, '*.shp')))
            return exists != ''
        except subprocess.CalledProcessError:
            return False


class TigerGeographyShapefileToSQL(TempTableTask):
    '''
    Take downloaded shapefiles and load them into Postgres
    '''

    year = IntParameter()
    geography = Parameter()

    def requires(self):
        return UnzipTigerGeography(year=self.year, geography=self.geography)

    def run(self):
        shapefiles = shell('ls {dir}/*.shp'.format(
            dir=os.path.join('tmp', classpath(self), str(self.year), self.geography)
        )).strip().split('\n')

        cmd = 'ogrinfo {shpfile_path}'.format(shpfile_path=shapefiles[0])
        resp = shell(cmd)
        if 'Polygon' in resp:
            nlt = '-nlt MultiPolygon'
        else:
            nlt = ''

        cmd = 'PG_USE_COPY=yes PGCLIENTENCODING=latin1 ' \
              'ogr2ogr -f PostgreSQL "PG:dbname=$PGDATABASE active_schema={schema}" ' \
              '-t_srs "EPSG:4326" {nlt} -nln {tablename} ' \
              '-lco OVERWRITE=yes ' \
              '-lco SCHEMA={schema} {shpfile_path} '.format(
                  tablename=self.output().tablename,
                  schema=self.output().schema, nlt=nlt,
                  shpfile_path=shapefiles.pop())
        shell(cmd)

        # chunk into 500 shapefiles at a time.
        for i, shape_group in enumerate(grouper(shapefiles, 500)):
            shell(
                'export PG_USE_COPY=yes PGCLIENTENCODING=latin1; '
                'echo \'{shapefiles}\' | xargs -P 16 -I shpfile_path '
                'ogr2ogr -f PostgreSQL "PG:dbname=$PGDATABASE '
                'active_schema={schema}" -append '
                '-t_srs "EPSG:4326" {nlt} -nln {tablename} '
                'shpfile_path '.format(
                    shapefiles='\n'.join([shp for shp in shape_group if shp]),
                    tablename=self.output().tablename, nlt=nlt,
                    schema=self.output().schema))
            print('imported {} shapefiles'.format((i + 1) * 500))

        session = current_session()
        # Spatial index
        session.execute('ALTER TABLE {qualified_table} RENAME COLUMN '
                        'wkb_geometry TO geom'.format(
                            qualified_table=self.output().table))
        session.execute('CREATE INDEX ON {qualified_table} USING GIST (geom)'.format(
            qualified_table=self.output().table))


class DownloadTiger(LoadPostgresFromZipFile):
<<<<<<< HEAD
    url_template = 'https://storage.googleapis.com/carto-tilesetsapi/data-observatory/tiger/tiger{year}_backup.sql.gz'
    year = Parameter()
=======
    url_template = 'https://s3.amazonaws.com/census-backup/tiger/{year}/tiger{year}_backup.sql.gz'
    year = IntParameter()
>>>>>>> bae62067

    def version(self):
        return 1

    def requires(self):
        return RepoFile(resource_id=self.task_id,
                        version=self.version(),
                        url=self.url_template.format(year=self.year))

    def run(self):
        schema = 'tiger{year}'.format(year=self.year)
        shell("psql -c 'DROP SCHEMA IF EXISTS \"{schema}\" CASCADE'".format(schema=schema))
        shell("psql -c 'CREATE SCHEMA \"{schema}\"'".format(schema=schema))
        self.load_from_zipfile(self.input().path)


class SimplifiedDownloadTiger(Task):
    year = IntParameter()
    geography = Parameter()

    def requires(self):
        return DownloadTiger(year=self.year)

    def run(self):
        yield Simplify(schema='tiger{year}'.format(year=self.year),
                       table=SUMLEVELS[self.geography]['table'],
                       table_id='.'.join(['tiger{year}'.format(year=self.year), self.geography]))

    def output(self):
        return PostgresTarget('tiger{year}'.format(year=self.year),
                              SUMLEVELS[self.geography]['table'] + SIMPLIFIED_SUFFIX)


class SimplifyByState(Task):
    year = IntParameter()
    geography = Parameter()

    def run(self):
        session = current_session()
        for _, table in self.input().items():
            query = '''
                    CREATE TABLE IF NOT EXISTS {output} AS
                    SELECT *
                    FROM "{schema_input}".{table_input}
                    WHERE 1=0
                    '''.format(schema_input=table.schema,
                               table_input=table.tablename,
                               output=self.output().table)
            session.execute(query)

            query = '''
                    INSERT INTO {output}
                    SELECT *
                    FROM "{schema_input}".{table_input}
                    '''.format(schema_input=table.schema,
                               table_input=table.tablename,
                               output=self.output().table)
            session.execute(query)
            session.commit()


class SplitByState(Task):
    year = IntParameter()
    geography = Parameter()
    state = Parameter()

    def requires(self):
        return DownloadTiger(year=self.year)

    def run(self):
        session = current_session()
        sql_index = '''
                    CREATE INDEX IF NOT EXISTS {table_input}_statefp10_idx
                    ON "{schema_input}".{table_input} (statefp10)
                    '''
        session.execute(sql_index.format(
            schema_input='tiger{year}'.format(year=self.year),
            table_input=SUMLEVELS[self.geography]['table']))

        query = '''
                CREATE TABLE {table_output} AS
                SELECT *
                FROM "{schema_input}".{table_input}
                WHERE statefp10 = '{state}'
                '''.format(schema_input='tiger{year}'.format(year=self.year),
                           table_input=SUMLEVELS[self.geography]['table'],
                           table_output=self.output().table,
                           state=self.state)
        session.execute(query)
        session.commit()

    def output(self):
        return PostgresTarget('tiger{year}'.format(year=self.year),
                              '{name}_state{state}'.format(name=SUMLEVELS[self.geography]['table'],
                                                           state=self.state))


class SimplifyGeoChunkByState(Task):
    year = IntParameter()
    geography = Parameter()
    state = Parameter()

    def requires(self):
        return SplitByState(year=self.year, geography=self.geography, state=self.state)

    def run(self):
        yield Simplify(schema=self.input().schema,
                       table=self.input().tablename,
                       table_id='.'.join(['tiger{year}'.format(year=self.year),
                                          '{geo}_by_state'.format(geo=self.geography)]))

    def output(self):
        return PostgresTarget('tiger{year}'.format(year=self.year),
                              '{name}_state{state}{suffix}'.format(name=SUMLEVELS[self.geography]['table'],
                                                                   state=self.state,
                                                                   suffix=SIMPLIFIED_SUFFIX))


class SimplifyGeoByState(SimplifyByState):

    def requires(self):
        simplifications = {}
        for state_code, _ in STATES.items():
            simplifications[state_code] = SimplifyGeoChunkByState(year=self.year,
                                                                  geography=self.geography,
                                                                  state=state_code)
        return simplifications

    def output(self):
        return PostgresTarget('tiger{year}'.format(year=self.year),
                              SUMLEVELS[self.geography]['table'] + SIMPLIFIED_SUFFIX)


class SimpleShoreline(TempTableTask):

    year = IntParameter()

    def requires(self):
        return {
            'data': TigerGeographyShapefileToSQL(geography='AREAWATER', year=self.year),
            'us_landmask': Carto2TempTableTask(table='us_landmask_union'),
        }

    def run(self):
        session = current_session()
        session.execute('CREATE TABLE {output} AS '
                        'SELECT ST_Subdivide(geom) geom, false in_landmask, '
                        '       aland, awater, mtfcc '
                        'FROM {input} '
                        "WHERE mtfcc != 'H2030' OR awater > 300000".format(
                            input=self.input()['data'].table,
                            output=self.output().table
                        ))
        session.execute('CREATE INDEX ON {output} USING GIST (geom)'.format(
            output=self.output().table
        ))

        session.execute('UPDATE {output} data SET in_landmask = True '
                        'FROM {landmask} landmask '
                        'WHERE ST_WITHIN(data.geom, landmask.the_geom)'.format(
                            landmask=self.input()['us_landmask'].table,
                            output=self.output().table
                        ))


class SplitSumLevel(TempTableTask):
    '''
    Split the positive table into geoms with a reasonable number of
    vertices.  Assumes there is a geoid and the_geom column.
    '''

    year = IntParameter()
    geography = Parameter()

    def requires(self):
        return SumLevel(year=self.year, geography=self.geography)

    def run(self):
        session = current_session()
        session.execute('CREATE TABLE {output} '
                        '(id serial primary key, geoid text, the_geom geometry, '
                        'aland NUMERIC, awater NUMERIC)'.format(
                            output=self.output().table))
        session.execute('INSERT INTO {output} (geoid, the_geom, aland, awater) '
                        'SELECT geoid, ST_Subdivide(the_geom) the_geom, '
                        '       aland, awater '
                        'FROM {input} '
                        'WHERE aland > 0 '.format(output=self.output().table,
                                                  input=self.input().table))

        session.execute('CREATE INDEX ON {output} USING GIST (the_geom)'.format(
            output=self.output().table))


class JoinTigerWaterGeoms(TempTableTask):
    '''
    Join the split up pos to the split up neg, then union the geoms based
    off the split pos id (technically the union on pos geom is extraneous)
    '''

    year = IntParameter()
    geography = Parameter()

    def requires(self):
        return {
            'pos': SplitSumLevel(year=self.year, geography=self.geography),
            'neg': SimpleShoreline(year=self.year),
        }

    def use_mask(self):
        '''
        Returns true if we should not clip interior geometries, False otherwise.
        '''
        return self.geography.lower() in ('state', 'county', )

    def run(self):
        session = current_session()
        stmt = ('CREATE TABLE {output} AS '
                'SELECT id, geoid, ST_Union(ST_MakeValid(neg.geom)) neg_geom, '
                '       MAX(pos.the_geom) pos_geom '
                'FROM {pos} pos, {neg} neg '
                'WHERE ST_Intersects(pos.the_geom, neg.geom) '
                '      AND pos.awater > 0 '
                '      {mask_clause} '
                'GROUP BY id '.format(
                    neg=self.input()['neg'].table,
                    mask_clause=' AND in_landmask = false' if self.use_mask() else '',
                    pos=self.input()['pos'].table,
                    output=self.output().table), )[0]
        session.execute(stmt)


class DiffTigerWaterGeoms(TempTableTask):
    '''
    Calculate the difference between the pos and neg geoms
    '''

    year = IntParameter()
    geography = Parameter()

    def requires(self):
        return JoinTigerWaterGeoms(year=self.year, geography=self.geography)

    def run(self):
        session = current_session()
        stmt = ('CREATE TABLE {output} '
                'AS SELECT geoid, id, ST_Difference( '
                'ST_MakeValid(pos_geom), ST_MakeValid(neg_geom)) the_geom '
                'FROM {input}'.format(
                    output=self.output().table,
                    input=self.input().table), )[0]
        session.execute(stmt)


class PreunionTigerWaterGeoms(TempTableTask):
    '''
    Create new table with both diffed and non-diffed (didn't intersect with
    water) geoms
    '''

    year = IntParameter()
    geography = Parameter()

    def requires(self):
        return {
            'diffed': DiffTigerWaterGeoms(year=self.year, geography=self.geography),
            'split': SplitSumLevel(year=self.year, geography=self.geography)
        }

    def run(self):
        session = current_session()
        session.execute('CREATE TABLE {output} '
                        'AS SELECT geoid::text, id::int, the_geom::geometry, '
                        'aland::numeric, awater::Numeric '
                        'FROM {split} LIMIT 0 '.format(
                            output=self.output().table,
                            split=self.input()['split'].table))
        session.execute('INSERT INTO {output} (geoid, id, the_geom) '
                        'SELECT geoid, id, the_geom FROM {diffed} '
                        'WHERE ST_Area(ST_Transform(the_geom, 3857)) > 5000'
                        '  AND ST_NPoints(the_geom) > 10 '.format(
                            output=self.output().table,
                            diffed=self.input()['diffed'].table))
        session.execute('INSERT INTO {output} '
                        'SELECT geoid, id, the_geom, aland, awater FROM {split} '
                        'WHERE id NOT IN (SELECT id from {diffed})'.format(
                            split=self.input()['split'].table,
                            diffed=self.input()['diffed'].table,
                            output=self.output().table))
        session.execute('CREATE INDEX ON {output} (geoid) '.format(
            output=self.output().table))


class UnionTigerWaterGeoms(TempTableTask):
    '''
    Re-union the pos table based off its geoid, this includes holes in
    the output geoms
    '''

    year = IntParameter()
    geography = Parameter()

    def requires(self):
        return PreunionTigerWaterGeoms(year=self.year, geography=self.geography)

    def run(self):
        session = current_session()
        session.execute('CREATE TABLE {output} AS '
                        'SELECT geoid, ST_Union(ST_MakeValid(the_geom)) AS the_geom, '
                        '       MAX(aland) aland, MAX(awater) awater '
                        'FROM {input} '
                        'GROUP BY geoid'.format(
                            output=self.output().table,
                            input=self.input().table))


class SimplifiedUnionTigerWaterGeoms(SimplifiedTempTableTask):
    year = IntParameter()
    geography = Parameter()

    def requires(self):
        return UnionTigerWaterGeoms(year=self.year, geography=self.geography)


class SplitUnionTigerWaterGeomsByState(Task):
    year = IntParameter()
    geography = Parameter()
    state = Parameter()

    def requires(self):
        return UnionTigerWaterGeoms(year=self.year, geography=self.geography)

    def run(self):
        session = current_session()
        query = '''
                CREATE TABLE {table_output} AS
                SELECT *
                FROM "{schema_input}".{table_input}
                WHERE geoid like '{state}%'
                '''.format(schema_input=self.input().schema,
                           table_input=self.input().tablename,
                           table_output=self.output().table,
                           state=self.state)
        session.execute(query)
        session.commit()

    def output(self):
        return PostgresTarget('us.census.tiger',
                              'UnionTigerWaterGeoms_{name}_state{state}'.format(name=SUMLEVELS[self.geography]['table'],
                                                                                state=self.state))


class SimplifyUnionTigerWaterGeomsChunkByState(Task):
    year = IntParameter()
    geography = Parameter()
    state = Parameter()

    def requires(self):
        return SplitUnionTigerWaterGeomsByState(year=self.year, geography=self.geography, state=self.state)

    def run(self):
        yield Simplify(schema=self.input().schema,
                       table=self.input().tablename,
                       table_id='.'.join(['us.census.tiger',
                                          'UnionTigerWaterGeoms_{geo}_by_state_{year}'.format(geo=self.geography,
                                                                                              year=self.year)]))

    def output(self):
        return PostgresTarget('us.census.tiger',
                              'UnionTigerWaterGeoms_{name}_state{state}{suffix}'.format(name=SUMLEVELS[self.geography]['table'],
                                                                                        state=self.state,
                                                                                        suffix=SIMPLIFIED_SUFFIX))


class SimplifiedUnionTigerWaterGeomsByState(SimplifyByState):
    def requires(self):
        simplifications = {}
        for state_code, _ in STATES.items():
            simplifications[state_code] = SimplifyUnionTigerWaterGeomsChunkByState(year=self.year,
                                                                                   geography=self.geography,
                                                                                   state=state_code)
        return simplifications

    def output(self):
        return PostgresTarget('us.census.tiger',
                              'UnionTigerWaterGeom_' + SUMLEVELS[self.geography]['table'] + SIMPLIFIED_SUFFIX)


class ShorelineClip(TableTask):
    '''
    Clip the provided geography to shoreline.
    '''

    # MTFCC meanings:
    # http://www2.census.gov/geo/pdfs/maps-data/data/tiger/tgrshp2009/TGRSHP09AF.pdf

    year = IntParameter()
    geography = Parameter()

    def version(self):
        return 10

    def requires(self):
        if self.geography == BLOCK:
            tiger = SimplifiedUnionTigerWaterGeomsByState(year=self.year, geography=self.geography)
        else:
            tiger = SimplifiedUnionTigerWaterGeoms(year=self.year, geography=self.geography)
        return {
            'data': tiger,
            'geoms': ClippedGeomColumns(year=self.year),
            'geoids': GeoidColumns(year=self.year),
            'attributes': Attributes(),
            'geonames': GeonameColumns(year=self.year),
        }

    def columns(self):
        return OrderedDict([
            ('geoid', self.input()['geoids'][self.geography + '_{}'.format(self.year) + GEOID_SHORELINECLIPPED_COLUMN]),
            ('the_geom', self.input()['geoms'][self.geography + '_{}'.format(self.year) + '_clipped']),
            ('aland', self.input()['attributes']['aland'])
        ])

    def table_timespan(self):
        return get_timespan(str(self.year))

    # TODO: https://github.com/CartoDB/bigmetadata/issues/435
    def targets(self):
        return {
            OBSTable(id='.'.join([self.schema(), self.name()])): GEOM_REF,
        }

    def populate(self):
        session = current_session()

        stmt = ('''INSERT INTO {output}
                   SELECT
                     geoid,
                     ST_Union(ARRAY(
                       SELECT ST_MakePolygon(ST_ExteriorRing(
                         (ST_Dump(ST_CollectionExtract(the_geom, 3))).geom
                       ))
                     )),
                     aland
                   FROM {input}'''.format(
                    output=self.output().table,
                    input=self.input()['data'].table), )[0]
        session.execute(stmt)


class SumLevel(TableTask):

    geography = Parameter()
    year = IntParameter()

    @property
    def geoid(self):
        return SUMLEVELS[self.geography]['fields']['geoid']

    @property
    def aland(self):
        return SUMLEVELS[self.geography]['fields']['aland']

    @property
    def awater(self):
        return SUMLEVELS[self.geography]['fields']['awater']

    @property
    def input_tablename(self):
        return SUMLEVELS[self.geography]['table'] + SIMPLIFIED_SUFFIX

    def version(self):
        return 15

    def requires(self):
        if self.geography == BLOCK:
            tiger = SimplifyGeoByState(geography=self.geography, year=self.year)
        else:
            tiger = SimplifiedDownloadTiger(geography=self.geography, year=self.year)
        return {
            'attributes': Attributes(),
            'geoids': GeoidColumns(year=self.year),
            'geoms': GeomColumns(year=self.year),
            'data': tiger,
        }

    def columns(self):
        input_ = self.input()
        return OrderedDict([
            ('geoid', input_['geoids'][self.geography + '_{}'.format(self.year) + GEOID_SUMLEVEL_COLUMN]),
            ('the_geom', input_['geoms'][self.geography + '_{}'.format(self.year)]),
            ('aland', input_['attributes']['aland']),
            ('awater', input_['attributes']['awater']),
        ])

    def table_timespan(self):
        return get_timespan(str(self.year))

    # TODO: https://github.com/CartoDB/bigmetadata/issues/435
    def targets(self):
        return {
            OBSTable(id='.'.join([self.schema(), self.name()])): GEOM_REF,
        }

    def populate(self):
        session = current_session()
        from_clause = '{inputschema}.{input_tablename}'.format(
            inputschema='tiger' + str(self.year),
            input_tablename=self.input_tablename,
        )
        in_colnames = [self.geoid, 'geom', self.aland, self.awater]

        out_colnames = list(self.columns().keys())
        session.execute('INSERT INTO {output} ({out_colnames}) '
                        'SELECT {in_colnames} '
                        'FROM {from_clause} '.format(
                            output=self.output().table,
                            in_colnames=', '.join(in_colnames),
                            out_colnames=', '.join(out_colnames),
                            from_clause=from_clause
                        ))


class GeoNamesTable(TableTask):

    geography = Parameter()
    year = IntParameter()

    def version(self):
        return 5

    def requires(self):
        if self.geography == BLOCK:
            tiger = SimplifyGeoByState(geography=self.geography, year=self.year)
        else:
            tiger = SimplifiedDownloadTiger(geography=self.geography, year=self.year)
        return {
            'data': tiger,
            'geoids': GeoidColumns(year=self.year),
            'sections': SectionTags(),
            'subsections': SubsectionTags(),
            'geonames': GeonameColumns(year=self.year),
            'shoreline': ShorelineClip(year=self.year, geography=self.geography),
            'sumlevel': SumLevel(year=self.year, geography=self.geography),
        }

    def targets(self):
        return {self.input()['shoreline'].obs_table: GEOM_REF,
                self.input()['sumlevel'].obs_table: GEOM_REF}

    def columns(self):
        return OrderedDict([
            ('geoidsl', self.input()['geoids'][self.geography + '_{}'.format(self.year) + GEOID_SUMLEVEL_COLUMN]),
            ('geoidsc', self.input()['geoids'][self.geography + '_{}'.format(self.year) + GEOID_SHORELINECLIPPED_COLUMN]),
            ('geoname', self.input()['geonames'][self.geography + '_{}'.format(self.year) + '_geoname'])
        ])

    def table_timespan(self):
        return get_timespan(str(self.year))

    def populate(self):

        session = current_session()
        from_clause = '{inputschema}.{input_tablename}'.format(
            inputschema='tiger' + str(self.year),
            input_tablename=SUMLEVELS[self.geography]['table'] + SIMPLIFIED_SUFFIX,
        )

        field_names = SUMLEVELS[self.geography]['fields']
        assert field_names['name'], "Geonames are not available for {geog} geographies".format(geog=self.geography)
        in_colnames = [field_names['geoid'], field_names['geoid'], field_names['name']]

        session.execute('INSERT INTO {output} (geoidsl, geoidsc, geoname) '
                        'SELECT {in_colnames} '
                        'FROM {from_clause} '.format(
                            output=self.output().table,
                            in_colnames=', '.join(in_colnames),
                            from_clause=from_clause
                        ))


class SumLevel4Geo(WrapperTask):
    '''
    Compute the sumlevel for a given geography
    '''

    year = Parameter()
    geography = Parameter()

    def requires(self):
        config = dict(SUMLEVELS.items()).get(self.geography)
        if config['fields']['name']:
            yield GeoNamesTable(year=self.year, geography=self.geography)
        yield SumLevel(year=self.year, geography=self.geography)
        yield ShorelineClip(year=self.year, geography=self.geography)


class SharedTigerColumns(ColumnsTask):

    def version(self):
        return 2

    def requires(self):
        return {
            'sections': SectionTags(),
            'subsections': SubsectionTags(),
            'source': TigerSourceTags(),
            'license': LicenseTags(),
        }

    def columns(self):
        input_ = self.input()
        return OrderedDict([
            ('fullname', OBSColumn(
                type='Text',
                name='Name of the feature',
                weight=3,
                tags=[input_['sections']['united_states'],
                      input_['source']['tiger-source'],
                      input_['license']['no-restrictions']]
            )),
            ('mtfcc', OBSColumn(
                type='Text',
                name='MAF/TIGER Feature Class Code Definitions',
                description='''The MAF/TIGER Feature Class Code (MTFCC) is
                a 5-digit code assigned by the Census Bureau intended to
                classify and describe geographic objects or features. These
                codes can be found in the TIGER/Line products.  A full list of
                code meanings can be found `here
                <https://www.census.gov/geo/reference/mtfcc.html>`_.''',
                weight=3,
                tags=[input_['sections']['united_states'],
                      input_['source']['tiger-source'],
                      input_['license']['no-restrictions']]
            ))
        ])


class PointLandmarkColumns(ColumnsTask):
    '''
    Point landmark column definitions
    '''

    def version(self):
        return 8

    def requires(self):
        return {
            'sections': SectionTags(),
            'subsections': SubsectionTags(),
            'source': TigerSourceTags(),
            'license': LicenseTags(),
        }

    def columns(self):
        input_ = self.input()
        geom = OBSColumn(
            id='pointlm_geom',
            type='Geometry(Point)',
            weight=5,
            tags=[input_['sections']['united_states'],
                  input_['subsections']['poi'],
                  input_['source']['tiger-source'],
                  input_['license']['no-restrictions']]
        )
        cols = OrderedDict([
            ('pointlm_id', OBSColumn(
                type='Text',
                weight=0,
                targets={geom: GEOM_REF}
            )),
            ('pointlm_geom', geom)
        ])
        return cols


class PointLandmark(TableTask):
    '''
    Point landmark data from the census
    '''

    year = Parameter()

    def version(self):
        return 4

    def requires(self):
        return {
            'data': TigerGeographyShapefileToSQL(year=self.year,
                                                 geography='POINTLM'),
            'meta': PointLandmarkColumns(),
            'shared': SharedTigerColumns()
        }

    def table_timespan(self):
        return get_timespan(str(self.year))

    def columns(self):
        shared = self.input()['shared']
        cols = self.input()['meta']
        return OrderedDict([
            ('pointid', cols['pointlm_id']),
            ('fullname', shared['fullname']),
            ('mtfcc', shared['mtfcc']),
            ('geom', cols['pointlm_geom']),
        ])

    def populate(self):
        session = current_session()
        session.execute('''
            INSERT INTO {output}
            SELECT pointid, fullname, mtfcc, geom
            FROM {input}'''.format(output=self.output().table,
                                   input=self.input()['data'].table))


class PriSecRoadsColumns(ColumnsTask):
    '''
    Primary & secondary roads column definitions
    '''

    def version(self):
        return 5

    def requires(self):
        return {
            'sections': SectionTags(),
            'subsections': SubsectionTags(),
            'source': TigerSourceTags(),
            'license': LicenseTags(),
        }

    def columns(self):
        input_ = self.input()
        geom = OBSColumn(
            id='prisecroads_geom',
            type='Geometry(LineString)',
            weight=5,
            tags=[input_['sections']['united_states'],
                  input_['subsections']['roads'],
                  input_['source']['tiger-source'],
                  input_['license']['no-restrictions']]
        )
        cols = OrderedDict([
            ('prisecroads_id', OBSColumn(
                type='Text',
                weight=0,
                targets={geom: GEOM_REF}
            )),
            ('rttyp', OBSColumn(
                type='Text'
            )),
            ('prisecroads_geom', geom)
        ])
        return cols


class PriSecRoads(TableTask):
    '''
    Primary & Secondary roads from the census
    '''

    year = Parameter()

    def requires(self):
        return {
            'data': TigerGeographyShapefileToSQL(year=self.year,
                                                 geography='PRISECROADS'),
            'meta': PriSecRoadsColumns(),
            'shared': SharedTigerColumns()
        }

    def version(self):
        return 4

    def table_timespan(self):
        return get_timespan(str(self.year))

    def columns(self):
        shared = self.input()['shared']
        cols = self.input()['meta']
        return OrderedDict([
            ('linearid', cols['prisecroads_id']),
            ('fullname', shared['fullname']),
            ('rttyp', cols['rttyp']),
            ('mtfcc', shared['mtfcc']),
            ('geom', cols['prisecroads_geom']),
        ])

    def populate(self):
        session = current_session()
        session.execute('''
            INSERT INTO {output}
            SELECT linearid, fullname, rttyp, mtfcc, geom
            FROM {input}'''.format(output=self.output().table,
                                   input=self.input()['data'].table))


class TigerBlocksInterpolation(Task):
    '''
    Task used to create a table with the block and blockgroups geoid and the
    percentage of the block in the block group
    '''
    year = Parameter()

    def requires(self):
        return {
            'shoreline_block': ShorelineClip(year=self.year, geography='block'),
            'shoreline_blockgroup': ShorelineClip(year=self.year, geography='block_group'),
        }

    def run(self):
        session = current_session()
        with session.no_autoflush:
            tiger_tables = {}
            tiger_tables_query = '''SELECT id,tablename
                                    FROM observatory.obs_table
                                    WHERE id ilike 'us.census.tiger.shoreline_clip_block%'
                                 '''

            tiger_tables_result = session.execute(tiger_tables_query)
            if tiger_tables_result:
                for tiger_table in tiger_tables_result.fetchall():
                    if re.search('block_group_{}'.format(self.year), tiger_table['id']):
                        tiger_tables['block_group'] = tiger_table['tablename']
                    elif re.search('block_{}'.format(self.year), tiger_table['id']):
                        tiger_tables['block'] = tiger_table['tablename']

                # Create the table with block/blockgroups and percentage field empty
                start_time = time.time()
                LOGGER.info("Start creating the interpolation table...")
                query = '''
                        CREATE TABLE {table_output} AS
                        SELECT geoid blockid, left(geoid,12) blockgroupid, 0::float percentage, the_geom block_geom
                        FROM "{schema_input}".{block_table} b
                        '''.format(schema_input='observatory',
                                   block_table=tiger_tables['block'],
                                   table_output=self.output().table)
                session.execute(query)
                end_time = time.time()
                LOGGER.info("Time creating the table {}".format((end_time - start_time)))
                # Creating indexes
                LOGGER.info("Start creating the indexes for the interpolation table...")
                start_time = time.time()
                indexes_query = '''
                    CREATE INDEX blocks_idx ON {table_output} (blockid);
                    CREATE INDEX block_groups_idx ON {table_output} (blockgroupid);
                '''.format(table_output=self.output().table)
                session.execute(indexes_query)
                end_time = time.time()
                LOGGER.info("Indexes created in {}".format((end_time - start_time)))
                # Set the interpolation percentages in the table
                LOGGER.info("Start updating the table...")
                start_time = time.time()
                update_percentage_query = '''
                        UPDATE {table_output} b
                        SET percentage = (
                            SELECT (ST_Area(b.block_geom)/ST_Area(bg.the_geom))::float*100.00
                            FROM "{schema_input}".{bg_table} bg
                            WHERE b.blockgroupid = bg.geoid
                        )
                        '''.format(schema_input='observatory',
                                   bg_table=tiger_tables['block_group'],
                                   table_output=self.output().table)
                session.execute(update_percentage_query)
                session.commit()
                end_time = time.time()
                LOGGER.info("Time creating the table {}".format((end_time - start_time)))
            else:
                LOGGER.error('Cant retrieve tiger tables for block and block group')

    def output(self):
        schema = 'tiger{year}'.format(year=self.year)
        return PostgresTarget(schema, 'blocks_interpolation')

def load_sumlevels():
    '''
    Load summary levels from JSON. Returns a dict by sumlevel number.
    '''
    with open(os.path.join(os.path.dirname(__file__), 'summary_levels.json')) as fhandle:
        return json.load(fhandle)


def load_states():
    '''
    Load states from JSON. Returns a dict by state number.
    '''
    with open(os.path.join(os.path.dirname(__file__), 'states.json')) as fhandle:
        return json.load(fhandle)


SUMLEVELS = load_sumlevels()
STATES = load_states()<|MERGE_RESOLUTION|>--- conflicted
+++ resolved
@@ -377,13 +377,8 @@
 
 
 class DownloadTiger(LoadPostgresFromZipFile):
-<<<<<<< HEAD
     url_template = 'https://storage.googleapis.com/carto-tilesetsapi/data-observatory/tiger/tiger{year}_backup.sql.gz'
     year = Parameter()
-=======
-    url_template = 'https://s3.amazonaws.com/census-backup/tiger/{year}/tiger{year}_backup.sql.gz'
-    year = IntParameter()
->>>>>>> bae62067
 
     def version(self):
         return 1
