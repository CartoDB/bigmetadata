--- conflicted
+++ resolved
@@ -8,13 +8,8 @@
 from shutil import copyfile
 from collections import OrderedDict
 from lib.timespan import get_timespan
-<<<<<<< HEAD
 from tasks.base_tasks import ColumnsTask, TableTask, MetaWrapper, CSV2TempTableTask, RepoFile
-from tasks.meta import OBSColumn, current_session
-=======
-from tasks.base_tasks import ColumnsTask, TableTask, MetaWrapper, CSV2TempTableTask
 from tasks.meta import OBSColumn, current_session, GEOM_REF
->>>>>>> 97380bc0
 from tasks.util import shell, classpath
 from tasks.us.census.tiger import (GeoidColumns, SumLevel, ShorelineClip, GEOID_SUMLEVEL_COLUMN,
                                    GEOID_SHORELINECLIPPED_COLUMN)
