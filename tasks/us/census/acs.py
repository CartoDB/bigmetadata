--- conflicted
+++ resolved
@@ -10,12 +10,8 @@
 from collections import OrderedDict
 from luigi import Parameter, WrapperTask
 
-<<<<<<< HEAD
+from lib.timespan import get_timespan
 from tasks.base_tasks import ColumnsTask, TableTask, TagsTask, MetaWrapper, LoadPostgresFromZipFile, RepoFile
-=======
-from lib.timespan import get_timespan
-from tasks.base_tasks import ColumnsTask, TableTask, TagsTask, MetaWrapper, LoadPostgresFromURL
->>>>>>> fbdedecc
 from tasks.util import grouper
 from lib.logger import get_logger
 from tasks.us.census.tiger import SumLevel
