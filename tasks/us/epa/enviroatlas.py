from luigi import Parameter, WrapperTask

<<<<<<< HEAD
from tasks.meta import OBSColumn, current_session, GEOM_REF
=======
from lib.timespan import get_timespan
from tasks.meta import OBSColumn, current_session, UNIVERSE
>>>>>>> cadc01d9
from tasks.tags import SectionTags, SubsectionTags, LicenseTags, UnitTags
from tasks.us.epa.huc import HUC, HUCColumns, SourceTags
from tasks.base_tasks import ColumnsTask, DownloadUnzipTask, TableTask, CSV2TempTableTask
from tasks.util import shell
from collections import OrderedDict

import os


class DownloadMetrics(DownloadUnzipTask):

    URL = 'http://edg.epa.gov/data/Public/ORD/EnviroAtlas/National/ARCHIVE/National_metrics_July2015_CSV.zip'

    def download(self):
        shell('wget -O "{output}".zip "{url}"'.format(
            output=self.output().path,
            url=self.URL
        ))


class EnviroAtlasTempTable(CSV2TempTableTask):

    csv_name = Parameter()

    def requires(self):
        return DownloadMetrics()

    def input_csv(self):
        return os.path.join(self.input().path, self.csv_name)


class EnviroAtlasColumns(ColumnsTask):

    table = Parameter()

    def version(self):
        return 2

    def requires(self):
        return {
            'sections': SectionTags(),
            'subsections': SubsectionTags(),
            'licenses': LicenseTags(),
            'sources': SourceTags(),
            'units': UnitTags(),
        }

    def solar_energy(self, usa, environmental, license_, source, units):
        sol_e_area = OBSColumn(
                        name='Area with solar energy potential',
                        tags=[usa, environmental, license_, source, units['km2']],
                        weight=5,
                        type='Numeric',
                        aggregate='sum',
                     )
        return OrderedDict([
            ('SolE_Area', sol_e_area),
            ('SolE_Mean', OBSColumn(
                name='Annual Average direct normal solar resources kWh/m2/day',
                tags=[usa, environmental, license_, source, units['ratio']],
                weight=5,
                type='Numeric',
                aggregate='average',
                targets={sol_e_area: UNIVERSE},
            ))
        ])

    def avgprecip(self, usa, environmental, license_, source, units):
        inches = units['inches']
        return OrderedDict([
            ('MeanPrecip', OBSColumn(
                name='Average annual precipitation',
                description='Average annual precipitation in inches.',
                aggregate='sum',  # This is an average, but there is no column
                                  # that can be used as a UNIVERSE target for it
                type='Numeric',
                weight=5,
                tags=[usa, environmental, license_, source, inches],))
        ])

    def landcover(self, usa, environmental, license_, source, units):
        ratio = units['ratio']
        pfor = OBSColumn(
            name='Forest land cover',
            description='Percentage of land area within the WBD 12-digit hydrologic unit that is classified as forest land cover (2006 NLCD codes: 41, 42, 43). A value of -1 indicates that no land cover data was located within the hydrologic unit.',
            type='Numeric',
            weight=5,
            tags=[usa, environmental, license_, source, ratio],
        )
        pwetl = OBSColumn(
            name='Wetland land cover',
            description='Percentage of land area within the WBD 12-digit hydrologic unit that is classified as wetland land cover (2006 NLCD codes: 90, 95). A value of -1 indicates that no land cover data was located within the hydrologic unit.',
            type='Numeric',
            weight=5,
            tags=[usa, environmental, license_, source, ratio],
        )
        pagt = OBSColumn(
            name='Agricultural/cultivated land cover',
            description='Percentage of land area within the WBD 12-digit hydrologic unit that is classified as agricultural/cultivated land cover (2006 NLCD codes: 21, 81, 82). A value of -1 indicates that no land cover data was located within the hydrologic unit.',
            type='Numeric',
            weight=5,
            tags=[usa, environmental, license_, source, ratio],
        )
        pagp = OBSColumn(
            name='Agricultural pasture land cover',
            description='Percentage of land area within the WBD 12-digit hydrologic unit that is classified as agricultural pasture land cover (2006 NLCD codes: 81). A value of -1 indicates that no land cover data was located within the hydrologic unit.',
            type='Numeric',
            weight=5,
            tags=[usa, environmental, license_, source, ratio],
        )
        pagc = OBSColumn(
            name='Agricultural cropland land cover',
            description='Percentage of land area within the WBD 12-digit hydrologic unit that is classified as agricultural cropland land cover (2006 NLCD codes: 82). A value of -1 indicates that no land cover data was located within the hydrologic unit.',
            type='Numeric',
            weight=5,
            tags=[usa, environmental, license_, source, ratio],
        )
        pfor90 = OBSColumn(
            name='Modified forest land cover',
            description='Percentage of land area within the WBD 12-digit hydrologic unit that is classified as modified forest land cover (2006 NLCD codes: 41, 42, 43, and 90). A value of -1 indicates that no land cover data was located within the hydrologic unit.',
            type='Numeric',
            weight=5,
            tags=[usa, environmental, license_, source, ratio],
        )
        pwetl95 = OBSColumn(
            name='Modified wetlands land cover',
            description='Percentage of land area within the WBD 12-digit hydrologic unit that is classified as modified wetlands land cover (2006 NLCD codes: 95). A value of -1 indicates that no land cover data was located within the hydrologic unit.',
            type='Numeric',
            weight=5,
            tags=[usa, environmental, license_, source, ratio],
        )
        return OrderedDict([
            ('PFOR', pfor),
            ('PWETL', pwetl),
            ('PAGT', pagt),
            ('PAGP', pagp),
            ('PAGC', pagc),
            ('PFOR90', pfor90),
            ('PWETL95', pwetl95),
        ])

    def columns(self):
        input_ = self.input()
        usa = input_['sections']['united_states']
        environmental = input_['subsections']['environmental']
        license_ = input_['licenses']['no-restrictions']
        source = input_['sources']['epa-enviroatlas']
        units = input_['units']

        cols = getattr(self, self.table)(usa, environmental,
                                         license_, source, units)
        for colname, col in cols.items():
            col.id = '{}_{}'.format(self.table, colname)

        return cols


class EnviroAtlas(TableTask):

    table = Parameter()
    time = Parameter()

    def version(self):
        return 2

    def requires(self):
        return {
            'geom_cols': HUCColumns(),
            'data_cols': EnviroAtlasColumns(table=self.table.lower()),
            'data': EnviroAtlasTempTable(csv_name=self.table + '.csv'),
            'geo': HUC(),
        }

    def version(self):
        return 3

    def targets(self):
        return {
            self.input()['geo'].obs_table: GEOM_REF,
        }

    def table_timespan(self):
        return get_timespan(str(self.time))

    def columns(self):
        cols = OrderedDict()
        input_ = self.input()
        cols['HUC_12'] = input_['geom_cols']['huc_12']
        cols.update(input_['data_cols'])
        return cols

    def populate(self):
        session = current_session()
        cols = self.columns()
        cols.pop('HUC_12')
        colnames = list(cols.keys())
        session.execute('''
            INSERT INTO {output} (huc_12, {colnames})
            SELECT "HUC_12", {typed_colnames}::Numeric
            FROM {input}
        '''.format(input=self.input()['data'].table,
                   output=self.output().table,
                   colnames=', '.join(colnames),
                   typed_colnames='::Numeric, '.join('"{}"'.format(colname) for colname in colnames)))


class AllTables(WrapperTask):

    TABLES = [
        ('AvgPrecip', '2010'),
        ('landcover', '2006'),
        ('solar_energy', '2012'),
    ]

    def requires(self):
        for table, timespan in self.TABLES:
            yield EnviroAtlas(table=table, time=timespan)<|MERGE_RESOLUTION|>--- conflicted
+++ resolved
@@ -1,11 +1,7 @@
 from luigi import Parameter, WrapperTask
 
-<<<<<<< HEAD
-from tasks.meta import OBSColumn, current_session, GEOM_REF
-=======
+from tasks.meta import OBSColumn, current_session, GEOM_REF, UNIVERSE
 from lib.timespan import get_timespan
-from tasks.meta import OBSColumn, current_session, UNIVERSE
->>>>>>> cadc01d9
 from tasks.tags import SectionTags, SubsectionTags, LicenseTags, UnitTags
 from tasks.us.epa.huc import HUC, HUCColumns, SourceTags
 from tasks.base_tasks import ColumnsTask, DownloadUnzipTask, TableTask, CSV2TempTableTask
