--- conflicted
+++ resolved
@@ -6,12 +6,8 @@
                             get_parent_code)
 from tasks.meta import OBSColumn, OBSTag
 from tasks.tags import SectionTags, SubsectionTags, UnitTags, LicenseTags
-<<<<<<< HEAD
-from tasks.us.census.tiger import GeoidColumns
+from tasks.us.census.tiger import GeoidColumns, GEOID_SUMLEVEL_COLUMN, GEOID_SHORELINECLIPPED_COLUMN
 from lib.timespan import get_timespan
-=======
-from tasks.us.census.tiger import GeoidColumns, GEOID_SUMLEVEL_COLUMN, GEOID_SHORELINECLIPPED_COLUMN
->>>>>>> 2eb6a6fe
 
 from collections import OrderedDict
 from luigi import IntParameter, Parameter, WrapperTask
