--- conflicted
+++ resolved
@@ -1,14 +1,7 @@
-<<<<<<< HEAD
-from tasks.util import (TempTableTask, TableTask, ColumnsTask,
-                        DownloadUnzipTask, TagsTask, CSV2TempTableTask,
-                        underscore_slugify, shell, MetaWrapper)
-from tasks.meta import current_session, DENOMINATOR, UNIVERSE
-=======
 from tasks.base_tasks import (ColumnsTask, TempTableTask, TableTask, DownloadUnzipTask, TagsTask,
                               CSV2TempTableTask, MetaWrapper)
 from tasks.util import underscore_slugify, shell
-from tasks.meta import current_session, DENOMINATOR
->>>>>>> 513e0407
+from tasks.meta import current_session, DENOMINATOR, UNIVERSE
 from tasks.us.naics import (NAICS_CODES, is_supersector, is_sector, is_public_administration,
                             get_parent_code)
 from tasks.meta import OBSColumn, OBSTag
