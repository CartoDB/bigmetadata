from tasks.util import (TempTableTask, TableTask, ColumnsTask,
                        DownloadUnzipTask, TagsTask, CSV2TempTableTask,
                        underscore_slugify, shell, MetaWrapper)
from tasks.meta import current_session, DENOMINATOR
from tasks.us.naics import (NAICS_CODES, is_supersector, is_sector, is_public_administration,
                            get_parent_code)
from tasks.meta import OBSColumn, OBSTag
from tasks.tags import SectionTags, SubsectionTags, UnitTags, LicenseTags
from tasks.us.census.tiger import GeoidColumns, SumLevel

from collections import OrderedDict
from luigi import IntParameter, Parameter, WrapperTask

import os


class DownloadQCEW(DownloadUnzipTask):

    year = IntParameter()

    URL = 'http://www.bls.gov/cew/data/files/{year}/csv/{year}_qtrly_singlefile.zip'

    def download(self):
        shell('wget -O {output}.zip {url}'.format(
            output=self.output().path,
            url=self.URL.format(year=self.year)
        ))


class RawQCEW(CSV2TempTableTask):

    year = IntParameter()

    def requires(self):
        return DownloadQCEW(year=self.year)

    def input_csv(self):
        return os.path.join(self.input().path, '{}.q1-q4.singlefile.csv'.format(self.year))


class SimpleQCEW(TempTableTask):

    year = IntParameter()
    qtr = IntParameter()

    def requires(self):
        return RawQCEW(year=self.year)

    def run(self):
        session = current_session()
        session.execute("CREATE TABLE {output} AS "
                        "SELECT * FROM {input} "
                        "WHERE agglvl_code IN ('74', '73', '71') "
                        "  AND year = '{year}' "
                        "  AND qtr = '{qtr}' "
                        "  AND own_code = '5' ".format(
                            input=self.input().table,
                            output=self.output().table,
                            year=self.year,
                            qtr=self.qtr,
                        ))


class BLSSourceTags(TagsTask):
    def version(self):
        return 1

    def tags(self):
        return [OBSTag(id='qcew',
                       name='Quartery Census of Employment and Wages (QCEW)',
                       type='source',
                       description='`Bureau of Labor Statistics QCEW <http://www.bls.gov/cew/home.htm>`_')]


class QCEWColumns(ColumnsTask):

    naics_code = Parameter()

    def version(self):
        return 3

    def requires(self):
        requirements = {
            'sections': SectionTags(),
            'subsections': SubsectionTags(),
            'units': UnitTags(),
            'source': BLSSourceTags(),
            'license': LicenseTags(),
        }
        parent_code = get_parent_code(self.naics_code)
        if parent_code:
            requirements['parent'] = QCEWColumns(naics_code=parent_code)

        return requirements

    def columns(self):
        cols = OrderedDict()
        code, name, description = self.naics_code, NAICS_CODES[self.naics_code], ''

        # This gives us easier access to the tags we defined as dependencies
        input_ = self.input()
        units = input_['units']
        sections = input_['sections']
        subsections = input_['subsections']
        parent = input_.get('parent')
        cols['avg_wkly_wage'] = OBSColumn(
            # Make sure the column ID is unique within this module
            # If left blank, will be taken from this column's key in the output OrderedDict
            id=underscore_slugify('avg_wkly_wage_{}'.format(code)),
            # The PostgreSQL type of this column.  Generally Numeric for numbers and Text
            # for categories.
            type='Numeric',
            # Human-readable name.  Will be used as header in the catalog
            name='Average weekly wage for {} establishments'.format(name),
            # Human-readable description.  Will be used as content in the catalog.
            description='Average weekly wage for a given quarter in the {name} industry (NAICS {code}).'
                        '{name} is {description}.'.format(name=name, code=code, description=description),
            # Ranking of importance, sometimes used to favor certain measures in auto-selection
            # Weight of 0 will hide this column from the user.  We generally use between 0 and 10
            weight=5,
            # How this measure was derived, for example "sum", "median", "average", etc.
            # In cases of "sum", this means functions downstream can construct estimates
            # for arbitrary geographies
            aggregate='average',
            # Tags are our way of noting aspects of this measure like its unit, the country
            # it's relevant to, and which section(s) of the catalog it should appear in.
            tags=[units['money'], sections['united_states'], subsections['income']],
        )
        cols['qtrly_estabs'] = OBSColumn(
            id=underscore_slugify('qtrly_estabs_{}'.format(code)),
            type='Numeric',
            name='Establishments in {}'.format(name),
            description='Count of establishments in a given quarter in the {name} industry (NAICS {code}).'
                        '{name} is {description}.'.format(name=name, code=code, description=description),
            weight=5,
            aggregate='sum',
            tags=[units['businesses'], sections['united_states'], subsections['commerce_economy']],
            targets={parent['qtrly_estabs']: DENOMINATOR} if parent else {},
        )
        cols['month3_emplvl'] = OBSColumn(
            id=underscore_slugify('month3_emplvl_{}'.format(code)),
            type='Numeric',
            name='Employees in {} establishments'.format(name),
            description='Number of employees in the third month of a given quarter with the {name} '
                        'industry (NAICS {code}). {name} is {description}.'.format(
                            name=name, code=code, description=description),
            weight=5,
            aggregate='sum',
            tags=[units['people'], sections['united_states'], subsections['employment']],
            targets={parent['month3_emplvl']: DENOMINATOR} if parent else {},
        )
        cols['lq_avg_wkly_wage'] = OBSColumn(
            id=underscore_slugify('lq_avg_wkly_wage_{}'.format(code)),
            type='Numeric',
            name='Average weekly wage location quotient for {} establishments'.format(name),
            description='Location quotient of the average weekly wage for a given quarter relative to '
                        'the U.S. (Rounded to the hundredths place) within the {name} industry (NAICS {code}).'
                        '{name} is {description}.'.format(name=name, code=code, description=description),
            weight=3,
            aggregate=None,
            tags=[units['ratio'], sections['united_states'], subsections['income']],
        )
        cols['lq_qtrly_estabs'] = OBSColumn(
            id=underscore_slugify('lq_qtrly_estabs_{}'.format(code)),
            type='Numeric',
            name='Location quotient of establishments in {}'.format(name),
            description='Location quotient of the quarterly establishment count relative to '
                        'the U.S. (Rounded to the hundredths place) within the {name} industry (NAICS {code}).'
                        '{name} is {description}.'.format(name=name, code=code, description=description),
            weight=3,
            aggregate=None,
            tags=[units['ratio'], sections['united_states'], subsections['commerce_economy']],
        )
        cols['lq_month3_emplvl'] = OBSColumn(
            id=underscore_slugify('lq_month3_emplvl_{}'.format(code)),
            type='Numeric',
            name='Employment level location quotient in {} establishments'.format(name),
            description='Location quotient of the employment level for the third month of a given quarter '
                        'relative to the U.S. (Rounded to the hundredths place) within the {name} '
                        'industry (NAICS {code}). {name} is {description}.'.format(
                            name=name, code=code, description=description),
            weight=3,
            aggregate=None,
            tags=[units['ratio'], sections['united_states'], subsections['employment']],
        )

        source = input_['source']['qcew']
        license = input_['license']['no-restrictions']
        for colname, col in cols.items():
            col.tags.append(source)
            col.tags.append(license)
        return cols


class QCEW(TableTask):

    year = IntParameter()
    qtr = IntParameter()

    def version(self):
        return 2

    def requires(self):
        requirements = {
            'data': SimpleQCEW(year=self.year, qtr=self.qtr),
            'geoid_cols': GeoidColumns(),
            'naics': OrderedDict()
        }
<<<<<<< HEAD
        for naics_code in list(NAICS_CODES.keys()):
            # Only include the more general NAICS codes
            if is_supersector(naics_code) or is_sector(naics_code) or naics_code == '10':
                requirements['naics'][naics_code] = QCEWColumns(
                    naics_code=naics_code
                )
=======
        for naics_code in NAICS_CODES.keys():
            if not is_public_administration(naics_code):
                # Only include the more general NAICS codes
                if is_supersector(naics_code) or is_sector(naics_code) or naics_code == '10':
                    requirements['naics'][naics_code] = QCEWColumns(
                        naics_code=naics_code
                    )
>>>>>>> 2eed15b5
        return requirements

    def timespan(self):
        return '{year}Q{qtr}'.format(year=self.year, qtr=self.qtr)

    def columns(self):
        # Here we assemble an OrderedDict using our requirements to specify the
        # columns that go into this table.
        # The column name
        input_ = self.input()
        cols = OrderedDict([
            ('area_fips', input_['geoid_cols']['county_geoid'])
        ])
        for naics_code, naics_cols in input_['naics'].items():
            for key, coltarget in naics_cols.items():
                naics_name = NAICS_CODES[naics_code]
                colname = underscore_slugify('{}_{}_{}'.format(
                        key, naics_code, naics_name))
                cols[colname] = coltarget
        return cols

    def populate(self):
        # This select statement transforms the input table, taking advantage of our
        # new column names.
        # The session is automatically committed if there are no errors.
        session = current_session()
        columns = self.columns()
        colnames = list(columns.keys())
        select_colnames = []
        input_ = self.input()
        for naics_code, naics_columns in input_['naics'].items():
            for colname in list(naics_columns.keys()):
                select_colnames.append('''MAX(CASE
                    WHEN industry_code = '{naics_code}' THEN {colname} ELSE NULL
                END)::Numeric'''.format(naics_code=naics_code,
                                        colname=colname))
        insert = '''INSERT INTO {output} ({colnames})
                    SELECT area_fips, {select_colnames}
                    FROM {input}
                    GROUP BY area_fips '''.format(
                        output=self.output().table,
                        input=input_['data'].table,
                        colnames=', '.join(colnames),
                        select_colnames=', '.join(select_colnames),
                    )
        session.execute(insert)


class AllQCEW(WrapperTask):

    def requires(self):
        for year in range(2012, 2016):
            for qtr in range(1, 5):
                yield QCEW(year=year, qtr=qtr)


class QCEWMetaWrapper(MetaWrapper):

    year = IntParameter()
    qtr = IntParameter()
    geography = Parameter()

    params = {
<<<<<<< HEAD
        'year': list(range(2012, 2016)),
        'qtr': list(range(1, 5)),
=======
        'year': range(2012, 2016),
        'qtr': range(1, 5),
>>>>>>> 2eed15b5
        'geography': ['county']
    }

    def tables(self):
        yield QCEW(year=self.year, qtr=self.qtr)
        yield SumLevel(year='2015', geography=self.geography)<|MERGE_RESOLUTION|>--- conflicted
+++ resolved
@@ -206,14 +206,6 @@
             'geoid_cols': GeoidColumns(),
             'naics': OrderedDict()
         }
-<<<<<<< HEAD
-        for naics_code in list(NAICS_CODES.keys()):
-            # Only include the more general NAICS codes
-            if is_supersector(naics_code) or is_sector(naics_code) or naics_code == '10':
-                requirements['naics'][naics_code] = QCEWColumns(
-                    naics_code=naics_code
-                )
-=======
         for naics_code in NAICS_CODES.keys():
             if not is_public_administration(naics_code):
                 # Only include the more general NAICS codes
@@ -221,7 +213,6 @@
                     requirements['naics'][naics_code] = QCEWColumns(
                         naics_code=naics_code
                     )
->>>>>>> 2eed15b5
         return requirements
 
     def timespan(self):
@@ -285,13 +276,8 @@
     geography = Parameter()
 
     params = {
-<<<<<<< HEAD
         'year': list(range(2012, 2016)),
         'qtr': list(range(1, 5)),
-=======
-        'year': range(2012, 2016),
-        'qtr': range(1, 5),
->>>>>>> 2eed15b5
         'geography': ['county']
     }
 
