# -*- coding: utf-8 -*-

from luigi import LocalTarget, Task, IntParameter, WrapperTask

from lib.timespan import get_timespan

from tasks.base_tasks import (ColumnsTask, TagsTask, Shp2TempTableTask, CSV2TempTableTask, TempTableTask, TableTask,
<<<<<<< HEAD
                              SimplifiedTempTableTask, RepoFile, RemoteDownloader)
from tasks.meta import current_session, OBSColumn, GEOM_REF, OBSTag
=======
                              SimplifiedTempTableTask)
from tasks.meta import current_session, OBSColumn, GEOM_REF, OBSTag, OBSTable
>>>>>>> 97380bc0
from tasks.util import shell, classpath
from tasks.tags import SectionTags, SubsectionTags, BoundaryTags
from collections import OrderedDict
from shutil import copyfile

import os


class SourceLicenseTags(TagsTask):

    def tags(self):
        return [
            OBSTag(
                id='eurographics-license',
                name='EuroGeographics Open Data Licence',
                type='license',
                description='This product includes Intellectual Property from European National Mapping and Cadastral Authorities and is licensed on behalf of these by EuroGeographics. Original product is available for free at `www.eurogeographics.org <www.eurogeographics.org>`_ Terms of the licence available at `http://www.eurogeographics.org/form/topographic-data-eurogeographics <http://www.eurogeographics.org/form/topographic-data-eurogeographics>`_'),
            OBSTag(
                id='eurographics-source',
                name='EuroGraphics EuroGlobalMap',
                type='source',
                description='EuroGraphics `EuroGlobalMap <http://www.eurogeographics.org/content/euroglobalmap-opendata?sid=10868>`_')
        ]


class GeographiesDownloader(RemoteDownloader):

    def download(self, url, output_path):
        referer = 'http://www.eurogeographics.org/content/euroglobalmap-opendata?sid=10868'
        shell("wget -O {output} --referer='{referer}' '{url}'".format(
            output=output_path,
            referer=referer,
            url=url,
        ))


class DownloadGeographies(Task):
    URL = 'http://wxs-telechargement.ign.fr/aoar2g7319l0hi4l42nkzlc5/telechargement/prepackage/EGM_EUROPE_PACK_20151028$EGM_8-0SHP_20151028/file/EGM_8-0SHP_20151028.7z'

    def version(self):
            return 1

    def requires(self):
        return RepoFile(resource_id=self.task_id,
                        version=self.version(),
                        url=self.URL,
                        downloader=GeographiesDownloader())

    def run(self):
        self.output().makedirs()
        copyfile(self.input().path, '{output}.7z'.format(output=self.output().path))
        shell('7z x "{file}" -o{output}'.format(
            file=self.output().path + '.7z',
            output=self.output().path))

    def output(self):
        return LocalTarget(os.path.join('tmp', classpath(self), self.task_id))


class ImportSHNGeoms(Shp2TempTableTask):
    level = IntParameter()

    def requires(self):
        return DownloadGeographies()

    def input_shp(self):
        #~/bigmetadata/tmp/eurostat.geo/DownloadGeographies__99914b932b/EGM_8-0SHP_20151028/DATA/FullEurope | grep PolbndA
        return os.path.join(self.input().path, 'EGM_8-0SHP_20151028', 'DATA', 'FullEurope', 'PolbndA.shp')


class SimplifiedImportSHNGeoms(SimplifiedTempTableTask):
    level = IntParameter()

    def get_table_id(self):
        return '.'.join([self.input().schema, '_'.join(self.input().tablename.split('_')[:-1])])

    def requires(self):
        return ImportSHNGeoms(level=self.level)


class ImportSHNNames(Shp2TempTableTask):

    encoding = 'utf8'

    def requires(self):
        return DownloadGeographies()

    def input_shp(self):
        return os.path.join(self.input().path, 'EGM_8-0SHP_20151028', 'DATA', 'FullEurope', 'EBM_NAM.dbf')


class DownloadNUTSNames(Task):

    URL = 'http://ec.europa.eu/eurostat/estat-navtree-portlet-prod/BulkDownloadListing?sort=1&file=dic%2Fen%2Fgeo.dic'

    def version(self):
        return 1

    def requires(self):
        return RepoFile(resource_id=self.task_id,
                        version=self.version(),
                        url=self.URL)

    def run(self):
        self.output().makedirs()
        copyfile(self.input().path, self.output().path)

    def output(self):
        return LocalTarget(os.path.join('tmp', classpath(self), self.task_id))


class ImportNUTSNames(CSV2TempTableTask):

    delimiter = '\t'
    has_header = False

    def requires(self):
        return DownloadNUTSNames()

    def coldef(self):
        return [('code', 'Text'),
                ('name', 'Text')]

    def input_csv(self):
        return self.input().path


class NUTSSHNCrosswalk(TempTableTask):

    def requires(self):
        return {
            'nuts_names': ImportNUTSNames(),
            'shn_names': ImportSHNNames()
        }

    def run(self):
        session = current_session()
        session.execute('''
            CREATE TABLE {output} AS
            with nuts_unprocessed as (
              SELECT LOWER(CASE
                WHEN code ILIKE 'BE%' THEN
                    REPLACE(REPLACE(REPLACE(REPLACE(REPLACE(REPLACE(name,
                  ' - Deutschsprachige Gemeinschaft', ''),
                  ' - communes francophones', ''),
                  'Bezirk ', ''),
                  'Hoofdstad', 'Hoofstad'),
                  'Arr. de Bruxelles-Capitale / Arr. van ', ''),
                  'Arr. ', '')
                WHEN code ILIKE 'DE%' THEN
                    REPLACE(REPLACE(REPLACE(REPLACE(REPLACE(name,
                  ', Kreisfreie Stadt', ''),
                  ', Landkreis', ''),
                  ', Stadtkreis', ''),
                  ' (DE)', ''),
                  'Landkreis Rostock', 'Rostock')
                WHEN code ILIKE 'ES%' THEN
                  REPLACE(REPLACE(REPLACE(REPLACE(REPLACE(REPLACE(name,
                    'Ávila', 'Avila'), -- wrong spelling to match SHN
                    ' / Alacant', ''),
                    'La Palma', 'Las Palmas'),
                    'A Coruña', 'Coruña, A'),
                    'Tenerife', 'Santa Cruz de Tenerife'),
                    ' / ', '/')
                WHEN code ILIKE 'FI%' THEN
                  REPLACE(REPLACE(name,
                    'Åland', 'Landskapet Åland'),
                    'Helsinki-Uusimaa', 'Uusimaa')
                WHEN code ILIKE 'FR%' THEN
                  REPLACE(name, 'Nord (FR)', 'Nord')
                ELSE name
                END) as nuts_name, code, name nuts_original
              FROM {nuts_names}
              WHERE code not like '%\_%'
                and code not like '__%Z%'
                and name not like '%(NUTS%'
                and length(code) = 5
                and name not like '%Unknown%'
            ), nuts as (
              SELECT ROW_NUMBER() OVER (ORDER BY nuts_name) nuts_row, code,
              nuts_name, nuts_original
              FROM nuts_unprocessed
              ORDER BY nuts_name
            ), shn AS (
              SELECT ROW_NUMBER() OVER (ORDER BY namn, ara) shn_row,
              ara, ppl, shn,
              CASE
                WHEN icc ILIKE 'BE' THEN
                  REPLACE(namn, '#Bruxelles-Capitale', '')
                WHEN icc ILIKE 'DE' THEN
                  REPLACE(REPLACE(REPLACE(REPLACE(REPLACE(REPLACE(namn,
                      ' a.d. ', ' an der '),
                      ' i.d. ', ' in der '),
                      'OPf.', 'Oberpfalz'),
                      '(Oldb)', '(Oldenburg)'),
                      ' i. ', ' im '),
                      ' a. ', ' am ')
                WHEN icc ILIKE 'FI' THEN SPLIT_PART(namn, '#', 1)
                ELSE namn
                END shn_name,
                use - 1 AS shn_level
              FROM {shn_names}
              WHERE use = CASE
                WHEN icc IN ('LI', 'ME') THEN 1
                WHEN icc IN ('BG', 'CH', 'CZ', 'HR', 'NO', 'RO', 'SE', 'SK') THEN 2
                WHEN icc IN ('ES', 'FI', 'FR', 'HU', 'IT', 'PT') THEN 3
                WHEN icc IN ('DE', 'BE') THEN 4
              END
              ORDER BY namn, ara
            )
            SELECT b.shn, a.code as nuts3, b.shn_level
            FROM nuts a, shn b
            WHERE LOWER(nuts_name) = LOWER(shn_name)
        '''.format(output=self.output().table,
                   nuts_names=self.input()['nuts_names'].table,
                   shn_names=self.input()['shn_names'].table))


class NUTSColumns(ColumnsTask):

    level = IntParameter(default=3)

    def requires(self):
        return {
            'sections': SectionTags(),
            'subsections': SubsectionTags(),
            'source_license': SourceLicenseTags(),
            'boundary': BoundaryTags()
        }

    def version(self):
        return 4

    def columns(self):
        input_ = self.input()
        section = input_['sections']['eu']
        subsection = input_['subsections']['boundary']
        source_license = input_['source_license']
        boundary_type = input_['boundary']

        nuts = OBSColumn(
            id='nuts{}'.format(self.level),
            type='Geometry',
            name='NUTS Level {}'.format(self.level),
            tags=[section, subsection, source_license['eurographics-license'],
                  source_license['eurographics-source'], boundary_type['interpolation_boundary'],
                  boundary_type['cartographic_boundary']],
            weight=self.level,
        )

        return OrderedDict([
            ('nuts{}_id'.format(self.level), OBSColumn(
                type='Text',
                targets={nuts: GEOM_REF})),
            ('the_geom', nuts)
        ])


class NUTSGeometries(TableTask):

    level = IntParameter(default=3)

    def version(self):
        return 6

    def table_timespan(self):
        return get_timespan('2015')

    def requires(self):
        return {
            'nuts_columns': NUTSColumns(level=self.level),
            'nuts_shn_crosswalk': NUTSSHNCrosswalk(),
            'shn_geoms': SimplifiedImportSHNGeoms(level=self.level)
        }

    # TODO: https://github.com/CartoDB/bigmetadata/issues/435
    def targets(self):
        return {
            OBSTable(id='.'.join([self.schema(), self.name()])): GEOM_REF,
        }

    def columns(self):
        return self.input()['nuts_columns']

    def populate(self):
        session = current_session()
        session.execute('''
            INSERT INTO {output}
            SELECT SUBSTR(nuts3, 1, 2 + {level}) nuts_code,
                   ST_Union(wkb_geometry) the_geom
            FROM {crosswalk} xwalk, {geoms} geoms
            WHERE CASE
              WHEN xwalk.shn_level = 0 THEN geoms.shn0
              WHEN xwalk.shn_level = 1 THEN geoms.shn1
              WHEN xwalk.shn_level = 2 THEN geoms.shn2
              WHEN xwalk.shn_level = 3 THEN geoms.shn3
            END = xwalk.shn
            GROUP BY SUBSTR(nuts3, 1, 2 + {level})
                        '''.format(
                            level=self.level,
                            output=self.output().table,
                            crosswalk=self.input()['nuts_shn_crosswalk'].table,
                            geoms=self.input()['shn_geoms'].table
                        ))


class AllNUTSGeometries(WrapperTask):
    def requires(self):
        return [NUTSGeometries(level=level) for level in (0, 2, 3)]<|MERGE_RESOLUTION|>--- conflicted
+++ resolved
@@ -5,13 +5,8 @@
 from lib.timespan import get_timespan
 
 from tasks.base_tasks import (ColumnsTask, TagsTask, Shp2TempTableTask, CSV2TempTableTask, TempTableTask, TableTask,
-<<<<<<< HEAD
                               SimplifiedTempTableTask, RepoFile, RemoteDownloader)
-from tasks.meta import current_session, OBSColumn, GEOM_REF, OBSTag
-=======
-                              SimplifiedTempTableTask)
 from tasks.meta import current_session, OBSColumn, GEOM_REF, OBSTag, OBSTable
->>>>>>> 97380bc0
 from tasks.util import shell, classpath
 from tasks.tags import SectionTags, SubsectionTags, BoundaryTags
 from collections import OrderedDict
