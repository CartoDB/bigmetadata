--- conflicted
+++ resolved
@@ -453,14 +453,11 @@
 
     def version(self):
         return 10
-<<<<<<< HEAD
 
     def targets(self):
         return {
             self.input()['geo'].obs_table: GEOM_REF,
         }
-=======
->>>>>>> cadc01d9
 
     def table_timespan(self):
         return get_timespan(str(self.year).replace('_', ' - '))
