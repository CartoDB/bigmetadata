--- conflicted
+++ resolved
@@ -624,27 +624,9 @@
         self.populate()
 
     def complete(self):
-<<<<<<< HEAD
-        inputs = self.input()
-        if isinstance(inputs, dict):
-            for _, input_ in self.input().iteritems():
-                if not input_.exists():
-                    return False
-        elif isinstance(inputs, list):
-            for input_ in self.input():
-                if not input_.exists():
-                    return False
-        elif isinstance(inputs, Target):
-            if not inputs.exists():
-                return False
-        else:
-            raise Exception('Can only work with inputs that are a dict, '
-                            'list or Target')
-=======
         for dep in self.deps():
             if not dep.complete():
                 return False
->>>>>>> 9ae433d0
 
         return super(TableTask, self).complete()
 
