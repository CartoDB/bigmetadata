--- conflicted
+++ resolved
@@ -420,955 +420,4 @@
 
 
 def create_temp_schema(task):
-<<<<<<< HEAD
-    shell("psql -c 'CREATE SCHEMA IF NOT EXISTS \"{schema}\"'".format(schema=classpath(task)))
-
-
-class GdbFeatureClass2TempTableTask(TempTableTask):
-    '''
-    A task that extracts one vector shape layer from a geodatabase to a
-    TempTableTask.
-    '''
-
-    feature_class = Parameter()
-
-    def input_gdb(self):
-        '''
-        This method must be implemented by subclasses.  Should return a path
-        to a GDB to convert to shapes.
-        '''
-        raise NotImplementedError("Must define `input_gdb` method")
-
-    def run(self):
-        shell('''
-              PG_USE_COPY=yes ogr2ogr -f "PostgreSQL" PG:"dbname=$PGDATABASE \
-              active_schema={schema}" -t_srs "EPSG:4326" -nlt MultiPolygon \
-              -nln {tablename} {infile}
-              '''.format(schema=self.output().schema,
-                         infile=self.input_gdb(),
-                         tablename=self.output().tablename))
-
-
-class Shp2TempTableTask(TempTableTask):
-    '''
-    A task that loads :meth:`~.util.Shp2TempTableTask.input_shp()` into a
-    temporary Postgres table.  That method must be overriden.
-    '''
-
-    encoding = Parameter(default='latin1', significant=False)
-
-    def input_shp(self):
-        '''
-        This method must be implemented by subclasses.  Should return either
-        a path to a single shapefile, or an iterable of paths to shapefiles.
-        In that case, the first in the list will determine the schema.
-        '''
-        raise NotImplementedError("Must specify `input_shp` method")
-
-    def run(self):
-        if isinstance(self.input_shp(), str):
-            shps = [self.input_shp()]
-        else:
-            shps = self.input_shp()
-        schema = self.output().schema
-        tablename = self.output().tablename
-        operation = '-overwrite -lco OVERWRITE=yes -lco SCHEMA={schema} -lco PRECISION=no'.format(
-            schema=schema)
-        for shp in shps:
-            # First we  try to import using utf8 as encoding if not able we
-            # fallback to the encoding passed as parameter
-            cmd = self.build_ogr_command(encoding='utf-8',
-                                         schema=schema,
-                                         tablename=tablename,
-                                         shp=shp,
-                                         operation=operation)
-            output = shell(cmd)
-            if self.utf8_error(output):
-                cmd = self.build_ogr_command(encoding=self.encoding,
-                                             schema=schema,
-                                             tablename=tablename,
-                                             shp=shp,
-                                             operation=operation)
-                shell(cmd)
-            # We don't add lco (layer creation options) because in the append mode
-            # are ignored
-            operation = '-append '.format(schema=schema)
-
-    def utf8_error(self, cmd_output):
-        regex = re.compile('invalid byte sequence for encoding \"UTF8\"', re.IGNORECASE)
-        return re.search(regex, cmd_output) is not None
-
-    def build_ogr_command(self, **args):
-        return 'PG_USE_COPY=yes PGCLIENTENCODING=UTF8 ' \
-               'ogr2ogr --config SHAPE_ENCODING {encoding} -f PostgreSQL PG:"dbname=$PGDATABASE ' \
-               'active_schema={schema}" -t_srs "EPSG:4326" ' \
-               '-nlt MultiPolygon -nln {table} ' \
-               '{operation} \'{input}\' '.format(encoding=args['encoding'],
-                                                 schema=args['schema'],
-                                                 table=args['tablename'],
-                                                 input=args['shp'],
-                                                 operation=args['operation'])
-
-class CSV2TempTableTask(TempTableTask):
-    '''
-    A task that loads :meth:`~.util.CSV2TempTableTask.input_csv` into a
-    temporary Postgres table.  That method must be overriden.
-
-    Optionally, :meth:`~util.CSV2TempTableTask.coldef` can be overriden.
-
-    Under the hood, uses postgres's ``COPY``.
-
-    :param delimiter: Delimiter separating fields in the CSV.  Defaults to
-                      ``,``.  Must be one character.
-    :param has_header: Boolean as to whether first row has column names.
-                       Defaults to ``True``.
-    :param force: Boolean as to whether the task should be run even if the
-                  temporary output already exists.
-    '''
-
-    delimiter = Parameter(default=',', significant=False)
-    has_header = BoolParameter(default=True, significant=False)
-    encoding = Parameter(default='utf8', significant=False)
-
-    def input_csv(self):
-        '''
-        Must be overriden with a method that returns either a path to a CSV
-        or an iterable of paths to CSVs.
-        '''
-        raise NotImplementedError("Must specify `input_csv` method")
-
-    def coldef(self):
-        '''
-        Override this function to customize the column definitions in the table.
-        Expected is an iterable of two-tuples.
-
-        If not overriden:
-
-        * All column types will be ``Text``
-        * If :attr:`~.util.CSV2TempTableTask.has_header` is ``True``, then
-          column names will come from the headers.
-        * If :attr:`~.util.CSV2TempTableTask.has_header` is ``False``, then
-          column names will be the postgres defaults.
-        '''
-        if isinstance(self.input_csv(), str):
-            csv = self.input_csv()
-        else:
-            raise NotImplementedError("Cannot automatically determine colnames "
-                                      "if several input CSVs.")
-        header_row = shell('head -n 1 "{csv}"'.format(csv=csv), encoding=self.encoding).strip()
-        return [(h.replace('"', ''), 'Text') for h in header_row.split(self.delimiter)]
-
-    def read_method(self, fname):
-        return 'cat "{input}"'.format(input=fname)
-
-    def run(self):
-        if isinstance(self.input_csv(), str):
-            csvs = [self.input_csv()]
-        else:
-            csvs = self.input_csv()
-
-        session = current_session()
-        session.execute('CREATE TABLE {output} ({coldef})'.format(
-            output=self.output().table,
-            coldef=', '.join(['"{}" {}'.format(c[0], c[1]) for c in self.coldef()])
-        ))
-        session.commit()
-        options = ['''
-           DELIMITER '"'{delimiter}'"' ENCODING '"'{encoding}'"'
-        '''.format(delimiter=self.delimiter,
-                   encoding=self.encoding)]
-        if self.has_header:
-            options.append('CSV HEADER')
-        try:
-            for csv in csvs:
-                shell(r'''{read_method} | psql -c '\copy {table} FROM STDIN {options}' '''.format(
-                    read_method=self.read_method(csv),
-                    table=self.output().table,
-                    options=' '.join(options)
-                ))
-            self.after_copy()
-        except:
-            session.rollback()
-            session.execute('DROP TABLE IF EXISTS {output}'.format(
-                output=self.output().table))
-            session.commit()
-            raise
-
-    def after_copy(self):
-        pass
-
-
-class LoadPostgresFromURL(TempTableTask):
-
-    def load_from_url(self, url):
-        '''
-        Load psql at a URL into the database.
-
-        Ignores tablespaces assigned in the SQL.
-        '''
-        shell('curl {url} | gunzip -c | grep -v default_tablespace | psql'.format(
-            url=url))
-        self.mark_done()
-
-    def mark_done(self):
-        session = current_session()
-        session.execute('DROP TABLE IF EXISTS {table}'.format(
-            table=self.output().table))
-        session.execute('CREATE TABLE {table} AS SELECT now() creation_time'.format(
-            table=self.output().table))
-
-
-class TableTask(Task):
-    '''
-    This task creates a single output table defined by its name, path, and
-    defined columns.
-
-    :meth:`~.TableTask.timespan`, :meth:`~.TableTask.columns`, and
-    :meth:`~.TableTask.populate` must be overwritten in subclasses.
-
-    When run, this task will automatically create the table with a schema
-    corresponding to the defined columns, with a unique name.  It will also
-    generate all relevant metadata for the table, and link it to the columns.
-    '''
-
-    def _requires(self):
-        reqs = super(TableTask, self)._requires()
-        if self._testmode:
-            return [r for r in reqs if isinstance(r, (TagsTask, TableTask, ColumnsTask))]
-        else:
-            return reqs
-
-    def version(self):
-        '''
-        Must return a version control number, which is useful for forcing a
-        re-run/overwrite without having to track down and delete output
-        artifacts.
-        '''
-        return 0
-
-    def on_failure(self, ex):
-        session_rollback(self, ex)
-        super(TableTask, self).on_failure(ex)
-
-    def on_success(self):
-        session_commit(self)
-        super(TableTask, self).on_success()
-
-    def columns(self):
-        '''
-        Must be overriden by subclasses.  Columns returned from this function
-        determine the schema of the resulting :class:`~tasks.util.TableTarget`.
-
-        The return for this function should be constructed by selecting the
-        desired columns from :class:`~tasks.util.ColumnTask`s, specified as
-        inputs in :meth:`~.util.TableTask.requires()`
-
-        Must return a :py:class:`~collections.OrderedDict` of
-        (colname, :class:`~tasks.util.ColumnTarget`) pairs.
-
-        '''
-        raise NotImplementedError('Must implement columns method that returns '
-                                  'a dict of ColumnTargets')
-
-    def populate(self):
-        '''
-        This method must populate (most often via ``INSERT``) the output table.
-
-        For example:
-        '''
-        raise NotImplementedError('Must implement populate method that '
-                                  'populates the table')
-
-    def fake_populate(self, output):
-        '''
-        Put one empty row in the table
-        '''
-        session = current_session()
-        session.execute('INSERT INTO {output} ({col}) VALUES (NULL)'.format(
-            output=output.table,
-            col=list(self._columns.keys())[0]
-        ))
-
-    def description(self):
-        '''
-        Optional description for the :class:`~tasks.util.OBSTable`.  Not
-        currently used anywhere.
-        '''
-        return None
-
-    def timespan(self):
-        '''
-        Must return an arbitrary string timespan (for example, ``2014``, or
-        ``2012Q4``) that identifies the date range or point-in-time for this
-        table.  Must be implemented by subclass.
-        '''
-        raise NotImplementedError('Must define timespan for table')
-
-    def the_geom(self, output, colname):
-        session = current_session()
-        return session.execute(
-            'SELECT ST_AsText( '
-            '  ST_Intersection( '
-            '    ST_MakeEnvelope(-179.999, -89.999, 179.999, 89.999, 4326), '
-            '    ST_Multi( '
-            '      ST_CollectionExtract( '
-            '        ST_MakeValid( '
-            '          ST_SnapToGrid( '
-            '            ST_Buffer( '
-            '              ST_Union( '
-            '                ST_MakeValid( '
-            '                  ST_Simplify( '
-            '                    ST_SnapToGrid({geom_colname}, 0.3) '
-            '                  , 0) '
-            '                ) '
-            '              ) '
-            '            , 0.3, 2) '
-            '          , 0.3) '
-            '        ) '
-            '      , 3) '
-            '    ) '
-            '  ) '
-            ') the_geom '
-            'FROM {output}'.format(
-                geom_colname=colname,
-                output=output.table
-            )).fetchone()['the_geom']
-
-    @property
-    def _testmode(self):
-        if os.environ.get('ENVIRONMENT') == 'test':
-            return True
-        return getattr(self, '_test', False)
-
-    def run(self):
-        LOGGER.info('getting output()')
-        before = time.time()
-        output = self.output()
-        after = time.time()
-        LOGGER.info('time: %s', after - before)
-
-        LOGGER.info('update_or_create_table')
-        before = time.time()
-        output.update_or_create_table()
-        after = time.time()
-        LOGGER.info('time: %s', after - before)
-
-        if self._testmode:
-            LOGGER.info('fake_populate')
-            before = time.time()
-            self.fake_populate(output)
-            after = time.time()
-            LOGGER.info('time: %s', after - before)
-        else:
-            LOGGER.info('populate')
-            self.populate()
-
-        before = time.time()
-        LOGGER.info('update_or_create_metadata')
-        output.update_or_create_metadata(_testmode=self._testmode)
-        after = time.time()
-        LOGGER.info('time: %s', after - before)
-
-        LOGGER.info('analyzing the table %s', self.output().table)
-        session = current_session()
-        session.execute('ANALYZE {table}'.format(table=self.output().table))
-
-        if not self._testmode:
-            LOGGER.info('checking for null columns on %s', self.output().table)
-            self.check_null_columns()
-
-            LOGGER.info('checking for medians/averages without universe target on %s',
-                        self.output().table)
-            self.check_universe_in_aggregations()
-
-            LOGGER.info('create_indexes')
-            self.create_indexes(output)
-            current_session().flush()
-
-            LOGGER.info('create_geom_summaries')
-            self.create_geom_summaries(output)
-
-    def create_indexes(self, output):
-        session = current_session()
-        tablename = output.table
-        for colname, coltarget in self._columns.items():
-            col = coltarget._column
-            index_type = col.index_type
-            if index_type:
-                index_name = '{}_{}_idx'.format(tablename.split('.')[-1], colname)
-                session.execute('CREATE {unique} INDEX IF NOT EXISTS {index_name} ON {table} '
-                                'USING {index_type} ({colname})'.format(
-                                    #unique='UNIQUE' if index_type == 'btree' else '',
-                                    unique='',
-                                    index_type=index_type,
-                                    index_name=index_name,
-                                    table=tablename, colname=colname))
-
-    def create_geom_summaries(self, output):
-        geometry_columns = [
-            (colname, coltarget._id) for colname, coltarget in
-            self.columns().items() if coltarget._column.type.lower().startswith('geometry')
-        ]
-
-        if len(geometry_columns) == 0:
-            return
-        elif len(geometry_columns) > 1:
-            raise Exception('Having more than one geometry column in one table '
-                            'could lead to problematic behavior ')
-        colname, colid = geometry_columns[0]
-        # Use SQL directly instead of SQLAlchemy because we need the_geom set
-        # on obs_table in this session
-        current_session().execute("UPDATE observatory.obs_table "
-                                  "SET the_geom = ST_GeomFromText('{the_geom}', 4326) "
-                                  "WHERE id = '{id}'".format(
-                                      the_geom=self.the_geom(output, colname),
-                                      id=output._id
-                                  ))
-        generate_tile_summary(current_session(),
-                              output._id, colid, output.table, colname)
-
-    def check_null_columns(self):
-        session = current_session()
-        result = session.execute("SELECT attname FROM pg_stats WHERE schemaname = 'observatory' "
-                                 "AND tablename = '{table}' AND null_frac = 1".format(
-                                    table=self.output()._tablename)).fetchall()
-
-        if result:
-            raise ValueError('The following columns of the table "{table}" contain only NULL values: {columns}'.format(
-                table=self.output().table, columns=', '.join([x[0] for x in result])))
-
-    def check_universe_in_aggregations(self):
-        session = current_session()
-        result = session.execute("SELECT c.id, c.aggregate, STRING_AGG(COALESCE(cc.reltype,''), ',') reltype "
-                                 "FROM observatory.obs_table t "
-                                 "INNER JOIN observatory.obs_column_table ct ON t.id = ct.table_id "
-                                 "INNER JOIN observatory.obs_column c ON ct.column_id = c.id "
-                                 "FULL JOIN observatory.obs_column_to_column cc ON c.id = cc.source_id "
-                                 "WHERE t.tablename = '{table}' "
-                                 "AND c.aggregate IN ('average', 'median') "
-                                 "GROUP BY 1, 2 "
-                                 "HAVING LOWER(STRING_AGG(COALESCE(cc.reltype,''), ',')) NOT LIKE '%universe%'".format(
-                                     table=self.output()._tablename)).fetchall()
-
-        if result:
-            raise ValueError("The following columns of the table \"{table}\" are aggregated as 'median' or 'average' "
-                             "but lack of 'universe' target: {columns}".format(
-                                table=self.output().table, columns=', '.join([x[0] for x in result])))
-
-    def output(self):
-        if not hasattr(self, '_columns'):
-            self._columns = self.columns()
-
-        tt = TableTarget(classpath(self),
-                         underscore_slugify(unqualified_task_id(self.task_id)),
-                         OBSTable(description=self.description(),
-                                  version=self.version(),
-                                  timespan=self.timespan()),
-                         self._columns, self)
-        return tt
-
-    def complete(self):
-        return TableTarget(classpath(self),
-                           underscore_slugify(unqualified_task_id(self.task_id)),
-                           OBSTable(description=self.description(),
-                                    version=self.version(),
-                                    timespan=self.timespan()),
-                           [], self).exists()
-
-
-class RenameTables(Task):
-    '''
-    A one-time use task that renames all ID-instantiated data tables to their
-    tablename.
-    '''
-
-    def run(self):
-        session = current_session()
-        for table in session.query(OBSTable):
-            table_id = table.id
-            tablename = table.tablename
-            schema = '.'.join(table.id.split('.')[0:-1]).strip('"')
-            table = table.id.split('.')[-1]
-            resp = session.execute('SELECT COUNT(*) FROM information_schema.tables '
-                                   "WHERE table_schema ILIKE '{schema}'  "
-                                   "  AND table_name ILIKE '{table}' ".format(
-                                       schema=schema,
-                                       table=table))
-            if int(resp.fetchone()[0]) > 0:
-                resp = session.execute('SELECT COUNT(*) FROM information_schema.tables '
-                                       "WHERE table_schema ILIKE 'observatory'  "
-                                       "  AND table_name ILIKE '{table}' ".format(
-                                           table=tablename))
-                # new table already exists -- just drop it
-                if int(resp.fetchone()[0]) > 0:
-                    cmd = 'DROP TABLE {table_id} CASCADE'.format(table_id=table_id)
-                    session.execute(cmd)
-                else:
-                    cmd = 'ALTER TABLE {old} RENAME TO {new}'.format(
-                        old=table_id, new=tablename)
-                    print(cmd)
-                    session.execute(cmd)
-                    cmd = 'ALTER TABLE "{schema}".{new} SET SCHEMA observatory'.format(
-                        new=tablename, schema=schema)
-                    print(cmd)
-                    session.execute(cmd)
-            else:
-                resp = session.execute('SELECT COUNT(*) FROM information_schema.tables '
-                                       "WHERE table_schema ILIKE 'public'  "
-                                       "  AND table_name ILIKE '{table}' ".format(
-                                           table=tablename))
-                if int(resp.fetchone()[0]) > 0:
-                    cmd = 'ALTER TABLE public.{new} SET SCHEMA observatory'.format(
-                        new=tablename)
-                    print(cmd)
-                    session.execute(cmd)
-
-        session.commit()
-        self._complete = True
-
-    def complete(self):
-        return hasattr(self, '_complete')
-
-
-class CreateGeomIndexes(Task):
-    '''
-    Make sure every table has a `the_geom` index.
-    '''
-
-    def run(self):
-        session = current_session()
-        resp = session.execute('SELECT DISTINCT geom_colname, geom_tablename '
-                               'FROM observatory.obs_meta ')
-        for colname, tablename in resp:
-            index_name = '{}_{}_idx'.format(tablename, colname)
-            resp = session.execute("SELECT to_regclass('observatory.{}')".format(
-                index_name))
-            if not resp.fetchone()[0]:
-                session.execute('CREATE INDEX {index_name} ON observatory.{tablename} '
-                                'USING GIST ({colname})'.format(
-                                    index_name=index_name,
-                                    tablename=tablename,
-                                    colname=colname))
-        session.commit()
-        self._complete = True
-
-    def complete(self):
-        return getattr(self, '_complete', False)
-
-
-class DropOrphanTables(Task):
-    '''
-    Remove tables that aren't documented anywhere in metadata.  Cleaning.
-    '''
-
-    force = BoolParameter(default=False)
-
-    def run(self):
-        session = current_session()
-        resp = session.execute('''
-SELECT table_name
-FROM information_schema.tables
-WHERE table_name LIKE 'obs_%'
-  AND table_schema = 'observatory'
-  AND table_name NOT IN (SELECT tablename FROM observatory.obs_table)
-  AND LENGTH(table_name) = 44
-''')
-        for row in resp:
-            tablename = row[0]
-            if not self.force:
-                cnt = session.execute(
-                    'select count(*) from observatory.{}'.format(tablename)).fetchone()[0]
-                if cnt > 0:
-                    LOGGER.warn('not automatically dropping {}, it has {} rows'.format(
-                        tablename, cnt))
-                    continue
-            session.execute('drop table observatory.{}'.format(tablename))
-        session.commit()
-
-
-class CleanMetadata(Task):
-    '''
-    Remove all columns, tables, and tags that have no references to other
-    metadata entities.
-    '''
-
-    def run(self):
-        session = current_session()
-
-        clear_tables = '''
-            DELETE FROM observatory.obs_table
-            WHERE id NOT IN (SELECT DISTINCT table_id from observatory.obs_column_table)
-        '''
-
-        clear_columns = '''
-            DELETE FROM observatory.obs_column
-            WHERE id NOT IN (SELECT DISTINCT column_id from observatory.obs_column_table)
-        '''
-
-        clear_tags = '''
-            DELETE FROM observatory.obs_tag
-            WHERE id NOT IN (SELECT DISTINCT tag_id from observatory.obs_column_tag)
-        '''
-
-        for q in (clear_tables, clear_columns, clear_tags):
-            session.execute(q)
-        session.commit()
-
-        self._complete = True
-
-    def complete(self):
-        return getattr(self, '_complete', False)
-
-
-class Carto2TempTableTask(TempTableTask):
-    '''
-    Import a table from a CARTO account into a temporary table.
-
-    :param subdomain: Optional. The subdomain the table resides in. Defaults
-                       to ``observatory``.
-    :param table: The name of the table to be imported.
-    '''
-
-    subdomain = Parameter(default='observatory')
-    table = Parameter()
-
-    TYPE_MAP = {
-        'string': 'TEXT',
-        'number': 'NUMERIC',
-        'geometry': 'GEOMETRY',
-        'date': 'TIMESTAMP',
-    }
-
-    @property
-    def _url(self):
-        return 'https://{subdomain}.carto.com/api/v2/sql'.format(
-            subdomain=self.subdomain
-        )
-
-    def _query(self, **params):
-        return requests.get(self._url, params=params)
-
-    def _create_table(self):
-        resp = self._query(
-            q='SELECT * FROM {table} LIMIT 0'.format(table=self.table)
-        )
-        if resp.status_code != 200:
-            raise Exception('Non-200 code (%s): %s', resp.status_code, resp.text)
-        coltypes = dict([
-            (k, self.TYPE_MAP[v['type']]) for k, v in resp.json()['fields'].items()
-        ])
-        resp = self._query(
-            q='SELECT * FROM {table} LIMIT 0'.format(table=self.table),
-            format='csv'
-        )
-        colnames = resp.text.strip().split(',')
-        columns = ', '.join(['{colname} {type}'.format(
-            colname=c,
-            type=coltypes[c]
-        ) for c in colnames])
-        stmt = 'CREATE TABLE {table} ({columns})'.format(table=self.output().table,
-                                                         columns=columns)
-        shell("psql -c '{stmt}'".format(stmt=stmt))
-
-    def _load_rows(self):
-        url = self._url + '?q={q}&format={format}'.format(
-            q=quote_plus('SELECT * FROM {table}'.format(table=self.table)),
-            format='csv'
-        )
-        shell(r"curl '{url}' | "
-              r"psql -c '\copy {table} FROM STDIN WITH CSV HEADER'".format(
-                  table=self.output().table,
-                  url=url))
-
-    def run(self):
-        self._create_table()
-        self._load_rows()
-        shell("psql -c 'CREATE INDEX ON {table} USING gist (the_geom)'".format(
-            table=self.output().table,
-        ))
-
-
-class CustomTable(TempTableTask):
-
-    measures = ListParameter()
-    boundary = Parameter()
-
-    def run(self):
-
-        session = current_session()
-        meta = '''
-        SELECT numer_colname, numer_type, numer_geomref_colname, numer_tablename,
-               geom_colname, geom_type, geom_geomref_colname, geom_tablename
-        FROM observatory.obs_meta
-        WHERE numer_id IN ('{measures}')
-          AND geom_id = '{boundary}'
-        '''.format(measures="', '".join(self.measures),
-                   boundary=self.boundary)
-
-        colnames = set()
-        tables = set()
-        where = set()
-        coldefs = set()
-
-        for row in session.execute(meta):
-            numer_colname, numer_type, numer_geomref_colname, numer_tablename, \
-                    geom_colname, geom_type, geom_geomref_colname, geom_tablename = row
-            colnames.add('{}.{}'.format(numer_tablename, numer_colname))
-            colnames.add('{}.{}'.format(geom_tablename, geom_colname))
-            coldefs.add('{} {}'.format(numer_colname, numer_type))
-            coldefs.add('{} {}'.format(geom_colname, geom_type))
-            tables.add('observatory."{}"'.format(numer_tablename))
-            tables.add('observatory."{}"'.format(geom_tablename))
-            where.add('{}.{} = {}.{}'.format(numer_tablename, numer_geomref_colname,
-                                             geom_tablename, geom_geomref_colname))
-
-        create = '''
-        CREATE TABLE {output} AS
-        SELECT {colnames}
-        FROM {tables}
-        WHERE {where}
-        '''.format(
-            output=self.output().table,
-            colnames=', '.join(colnames),
-            tables=', '.join(tables),
-            where=' AND '.join(where),
-        )
-        session.execute(create)
-
-
-class ArchiveIPython(Task):
-
-    timestamp = DateParameter(default=date.today())
-
-    def run(self):
-        self.output().makedirs()
-        shell('tar -zcvf {output} --exclude=*.pdf --exclude=*.xml '
-              '--exclude=*.gz --exclude=*.zip --exclude=*/tmp/* '
-              'tmp/ipython'.format(
-                  output=self.output().path))
-
-    def output(self):
-        return LocalTarget(os.path.join(
-            'tmp', classpath(self), underscore_slugify(self.task_id) + '.gz'))
-
-
-class BackupIPython(Task):
-
-    timestamp = DateParameter(default=date.today())
-
-    def requires(self):
-        return ArchiveIPython(timestamp=self.timestamp)
-
-    def run(self):
-        shell('aws s3 cp {input} {output}'.format(
-            input=self.input().path,
-            output=self.output().path
-        ))
-
-    def output(self):
-        path = 's3://cartodb-observatory-data/ipython/{}'.format(
-            self.input().path.split(os.path.sep)[-1])
-        print(path)
-        return S3Target(path)
-
-
-class GenerateRasterTiles(Task):
-
-    table_id = Parameter()
-    column_id = Parameter()
-
-    force = BoolParameter(default=False, significant=False)
-
-    def run(self):
-        self._ran = True
-        session = current_session()
-        try:
-            resp = session.execute('''SELECT tablename, colname
-                               FROM observatory.obs_table t,
-                                    observatory.obs_column_table ct,
-                                    observatory.obs_column c
-                               WHERE c.type ILIKE 'geometry%'
-                                 AND c.id = '{column_id}'
-                                 AND t.id = '{table_id}'
-                                 AND c.id = ct.column_id
-                                 AND t.id = ct.table_id'''.format(
-                                     column_id=self.column_id,
-                                     table_id=self.table_id
-                                 ))
-            tablename, colname = resp.fetchone()
-            LOGGER.info('table_id: %s, column_id: %s, tablename: %s, colname: %s',
-                        self.table_id, self.column_id, tablename, colname)
-            generate_tile_summary(session, self.table_id, self.column_id,
-                                  'observatory.' + tablename, colname)
-            session.commit()
-        except:
-            session.rollback()
-            raise
-
-    def complete(self):
-        if self.force and not hasattr(self, '_ran'):
-            return False
-        session = current_session()
-        resp = session.execute('''
-            SELECT COUNT(*)
-            FROM observatory.obs_column_table_tile
-            WHERE table_id = '{table_id}'
-              AND column_id = '{column_id}'
-        '''.format(table_id=self.table_id, column_id=self.column_id))
-        numrows = resp.fetchone()[0]
-        return numrows > 0
-
-
-class GenerateAllRasterTiles(WrapperTask):
-
-    force = BoolParameter(default=False, significant=False)
-
-    def requires(self):
-        session = current_session()
-        resp = session.execute('''
-            SELECT DISTINCT table_id, column_id
-            FROM observatory.obs_table t,
-                 observatory.obs_column_table ct,
-                 observatory.obs_column c
-            WHERE t.id = ct.table_id
-              AND c.id = ct.column_id
-              AND c.type ILIKE 'geometry%'
-        ''')
-        for table_id, column_id in resp:
-            yield GenerateRasterTiles(table_id=table_id, column_id=column_id,
-                                      force=self.force)
-
-
-class MetaWrapper(WrapperTask):
-    '''
-    End-product wrapper for a set of tasks that should yield entries into the
-    `obs_meta` table.
-    '''
-
-    params = {}
-
-    def tables(self):
-        raise NotImplementedError('''
-          Must override `tables` with a function that yields TableTasks
-                                  ''')
-
-    def requires(self):
-        for t in self.tables():
-            assert isinstance(t, TableTask)
-            yield t
-
-
-def cross(orig_list, b_name, b_list):
-    result = []
-    for orig_dict in orig_list:
-        for b_val in b_list:
-            new_dict = orig_dict.copy()
-            new_dict[b_name] = b_val
-            result.append(new_dict)
-    return result
-
-
-class RunWrapper(WrapperTask):
-    '''
-    Run MetaWrapper for a specific module.
-    '''
-
-    wrapper = Parameter()
-
-    def requires(self):
-        module = 'tasks/' + self.wrapper.replace('.', '/')
-        for task_klass, params in collect_meta_wrappers(test_module=module,
-                                                        test_all=True):
-            yield task_klass(**params)
-
-
-class RunDiff(WrapperTask):
-    '''
-    Run MetaWrapper for all tasks that changed compared to master.
-    '''
-
-    compare = Parameter()
-    test_all = BoolParameter(default=False)
-
-    def requires(self):
-        try:
-            resp = shell("git diff '{compare}' --name-only | grep '^tasks'".format(
-                compare=self.compare
-            ))
-        except subprocess.CalledProcessError:
-            # No diffs
-            return
-        for line in resp.split('\n'):
-            if not line:
-                continue
-            module = line.replace('.py', '')
-            LOGGER.info(module)
-            for task_klass, params in collect_meta_wrappers(test_module=module, test_all=self.test_all):
-                yield task_klass(**params)
-
-
-def collect_tasks(task_klass, test_module=None):
-    '''
-    Returns a set of task classes whose parent is the passed `TaskClass`.
-
-    Can limit to scope of tasks within module.
-    '''
-    tasks = set()
-    for dirpath, _, files in os.walk('tasks'):
-        for filename in files:
-            if test_module:
-                if not os.path.join(dirpath, filename).startswith(test_module):
-                    continue
-            if filename.endswith('.py'):
-                modulename = '.'.join([
-                    dirpath.replace(os.path.sep, '.'),
-                    filename.replace('.py', '')
-                ])
-                module = importlib.import_module(modulename)
-                for _, obj in inspect.getmembers(module):
-                    if inspect.isclass(obj) and issubclass(obj, task_klass) and obj != task_klass:
-                        if test_module and obj.__module__ != modulename:
-                            continue
-                        else:
-                            tasks.add((obj, ))
-    return tasks
-
-
-def collect_requirements(task):
-    requirements = task._requires()
-    for r in requirements:
-        requirements.extend(collect_requirements(r))
-    return requirements
-
-
-def collect_meta_wrappers(test_module=None, test_all=True):
-    '''
-    Yield MetaWrapper and associated params for every MetaWrapper that has been
-    touched by changes in test_module.
-
-    Does not collect meta wrappers that have been affected by a change in a
-    superclass.
-    '''
-    affected_task_classes = set([t[0] for t in collect_tasks(Task, test_module)])
-
-    for t, in collect_tasks(MetaWrapper):
-        outparams = [{}]
-        for key, val in t.params.items():
-            outparams = cross(outparams, key, val)
-        req_types = None
-        for params in outparams:
-            # if the metawrapper itself is not affected, look at its requirements
-            if t not in affected_task_classes:
-
-                # generating requirements separately for each cross product is
-                # too slow, just use the first one
-                if req_types is None:
-                    req_types = set([type(r) for r in collect_requirements(t(**params))])
-                if not affected_task_classes.intersection(req_types):
-                    continue
-            yield t, params
-            if not test_all:
-                break
-=======
-    shell("psql -c 'CREATE SCHEMA IF NOT EXISTS \"{schema}\"'".format(schema=classpath(task)))
->>>>>>> 513e0407
+    shell("psql -c 'CREATE SCHEMA IF NOT EXISTS \"{schema}\"'".format(schema=classpath(task)))