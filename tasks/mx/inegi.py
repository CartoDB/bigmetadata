from collections import OrderedDict
from luigi import Parameter, WrapperTask

from lib.timespan import get_timespan
from tasks.base_tasks import (ColumnsTask, DownloadUnzipTask, Shp2TempTableTask, TableTask, MetaWrapper,
                              SimplifiedTempTableTask)
from tasks.util import shell
from tasks.meta import GEOM_REF, GEOM_NAME, OBSTable, OBSColumn, current_session
from tasks.mx.inegi_columns import DemographicColumns
from tasks.tags import SectionTags, SubsectionTags, BoundaryTags
from tasks.mx.inegi_columns import SourceTags, LicenseTags

RESOLUTIONS = (
    'ageb', 'entidad', 'localidad_urbana_y_rural_amanzanada', 'manzana',
    'municipio', 'servicios_area',
)

RESNAMES = {
    'ageb': 'Census area (urban areas only)',
    'entidad': 'State',
    'localidad_rural_no_amanzanada': 'Localidades (rural)',
    'localidad_urbana_y_rural_amanzanada': 'Localidades (urban)',
    'manzana': 'Census block (urban areas only)',
    'municipio': 'Municipios',
    'servicios_area': 'Service areas',
}

RESPROPNAMES = (
    'entidad',
    'localidad_urbana_y_rural_amanzanada',
    'municipio'
)

RESDESCS = {
    'ageb': '',
    'entidad': '',
    'localidad_rural_no_amanzanada': '',
    'localidad_urbana_y_rural_amanzanada': '',
    'manzana': '',
    'municipio': '',
    'servicios_area': '',
    'servicios_puntual': '',
}

RESTAGS = {
    'ageb': ['cartographic_boundary', 'interpolation_boundary'],
    'entidad': ['cartographic_boundary', 'interpolation_boundary'],
    'localidad_rural_no_amanzanada': ['cartographic_boundary'],
    'localidad_urbana_y_rural_amanzanada': ['cartographic_boundary'],
    'manzana': ['cartographic_boundary', 'interpolation_boundary'],
    'municipio': ['cartographic_boundary', 'interpolation_boundary'],
    'servicios_area': [],
    'servicios_puntual': [],
}

SCINCE_DIRECTORY = 'scince_2010'

DEMOGRAPHIC_TABLES = {
    'mig': 'migracion',
    'indi': 'lengua_indigena',
    'disc': 'discapacidad',
    'edu': 'caracteristicas_educativas',
    'eco': 'caracteristicas_economicas',
    'salud': 'servicios_de_salud',
    'scony': 'situacion_conyugal',
    'relig': 'religion',
    'hogar': 'hogares_censales',
    'viv': 'viviendas',
    'fec': 'fecundidad',
    'pob': ''
}


class DownloadGeographies(DownloadUnzipTask):
    """
        https://blog.diegovalle.net/2016/01/encuesta-intercensal-2015-shapefiles.html
        2015 Encuesta Intercensal AGEBs, Manzanas, Municipios, States, etc
    """
    URL = 'http://data.diegovalle.net/mapsmapas/encuesta_intercensal_2015.zip'

    def download(self):
        shell('wget -O {output}.zip {url}'.format(
            output=self.output().path, url=self.URL
        ))


class DownloadDemographicData(DownloadUnzipTask):
    """
        https://blog.diegovalle.net/2013/06/shapefiles-of-mexico-agebs-manzanas-etc.html
        2010 Census AGEBs, Manzanas, Municipios, States, etc
    """
    URL = 'http://data.diegovalle.net/mapsmapas/agebsymas.zip'

    def download(self):
        shell('wget -O {output}.zip {url}'.format(
            output=self.output().path, url=self.URL
        ))


class DownloadElectoralDistricts(DownloadUnzipTask):
    """
        http://blog.diegovalle.net/2013/02/download-shapefiles-of-mexico.html
        Electoral shapefiles of Mexico (secciones and distritos)
    """
    URL = 'http://data.diegovalle.net/mapsmapas/eleccion_2010.zip'

    def download(self):
        shell('wget -O {output}.zip {url}'.format(
            output=self.output().path, url=self.URL
        ))


class ImportGeography(Shp2TempTableTask):
    '''
    Import geographies into postgres by resolution using ogr2ogr
    '''

    resolution = Parameter()

    def requires(self):
        return DownloadGeographies()

    def input_shp(self):
        cmd = 'ls {input}/encuesta_intercensal_2015/shps/'.format(
            input=self.input().path
        )
        for ent in shell(cmd).strip().split('\n'):
            cmd = 'ls {input}/encuesta_intercensal_2015/shps/{ent}/{ent}_{resolution}*.shp'.format(
                input=self.input().path,
                ent=ent,
                resolution=self.resolution
            )
            for shp in shell(cmd).strip().split('\n'):
                yield shp


class SimplifiedImportGeography(SimplifiedTempTableTask):
    resolution = Parameter()

    def requires(self):
        return ImportGeography(resolution=self.resolution)


class ImportDemographicData(Shp2TempTableTask):

    resolution = Parameter()
    table = Parameter()

    def requires(self):
        return DownloadDemographicData()

    def input_shp(self):
        cmd = 'ls {input}/{scince}/shps/'.format(
            input=self.input().path,
            scince=SCINCE_DIRECTORY
        )
        # handle differeing file naming conventions between the geographies
        # and the census data
        if self.resolution == 'municipio':
            resolution = 'municipal'
        elif self.resolution == 'entidad':
            resolution = 'estatal'
        elif self.resolution == 'localidad_urbana_y_rural_amanzanada':
            resolution = 'loc_urb'
        else:
            resolution = self.resolution
        for ent in shell(cmd).strip().split('\n'):
            if ent.lower() == 'national':
                continue
            if self.table.lower().startswith('pob'):
                path = 'ls {input}/{scince}/shps/{ent}/{ent}_{resolution}*.dbf'
            else:
                path = 'ls {{input}}/{{scince}}/shps/{{ent}}/tablas/' \
                    '{{ent}}_cpv2010_{{resolution}}*_{table}.dbf'.format(
                        table=DEMOGRAPHIC_TABLES[self.table])
            cmd = path.format(
                input=self.input().path,
                ent=ent,
                resolution=resolution,
                scince=SCINCE_DIRECTORY,
            )

            for shp in shell(cmd).strip().split('\n'):
                yield shp


class GeographyColumns(ColumnsTask):

    resolution = Parameter()

    weights = {
        'manzana': 8,
        'ageb': 7,
        'municipio': 6,
        'entidad': 5,
        'localidad_urbana_y_rural_amanzanada': 4,
        'servicios_area': 3,
    }

    def requires(self):
        return {
            'sections': SectionTags(),
            'subsections': SubsectionTags(),
            'source': SourceTags(),
            'license': LicenseTags(),
            'boundary': BoundaryTags()
        }

    def version(self):
        return 11

    def columns(self):
        input_ = self.input()
        sections = input_['sections']
        subsections = input_['subsections']
        license_data = input_['license']['inegi-license']
        source = input_['source']['inegi-source']
        boundary_type = input_['boundary']
        geom = OBSColumn(
            id=self.resolution,
            type='Geometry',
            name=RESNAMES[self.resolution],
            description=RESDESCS[self.resolution],
            weight=self.weights[self.resolution],
            tags=[sections['mx'], subsections['boundary'], license_data, source]
        )
        geom_ref = OBSColumn(
            id=self.resolution + '_cvegeo',
            type='Text',
            weight=0,
            targets={geom: GEOM_REF},
        )
        cols = OrderedDict([('the_geom', geom),
                            ('cvegeo', geom_ref)])

        if self.resolution in RESPROPNAMES:
            cols['nomgeo'] = OBSColumn(
                id=self.resolution + '_name',
                type='Text',
                weight=1,
                name='Name of {}'.format(RESNAMES[self.resolution]),
                tags=[sections['mx'], subsections['names'], license_data, source],
                targets={geom: GEOM_NAME}
            )

        geom.tags.extend(boundary_type[i] for i in RESTAGS[self.resolution])

        return cols


class Geography(TableTask):

    resolution = Parameter()

    def version(self):
        return 6

    def requires(self):
        return {
            'data': SimplifiedImportGeography(resolution=self.resolution),
            'columns': GeographyColumns(resolution=self.resolution)
        }

    def table_timespan(self):
        return get_timespan('2015')

    # TODO: https://github.com/CartoDB/bigmetadata/issues/435
    def targets(self):
        return {
            OBSTable(id='.'.join([self.schema(), self.name()])): GEOM_REF,
        }

    def columns(self):
        return self.input()['columns']

    def populate(self):
        session = current_session()
        column_targets = self.columns()
        output_cols = list(column_targets.keys())
        input_cols = ['ST_MakeValid(wkb_geometry)', 'cvegeo']
        if self.resolution in RESPROPNAMES:
            input_cols.append('nomgeo')

        session.execute('INSERT INTO {output} ({output_cols}) '
                        'SELECT {input_cols} '
                        'FROM {input} '.format(
                            output=self.output().table,
                            input=self.input()['data'].table,
                            output_cols=', '.join(output_cols),
                            input_cols=', '.join(input_cols)))


class Census(TableTask):

    resolution = Parameter()
    table = Parameter()

    def version(self):
        return 6
<<<<<<< HEAD

    def targets(self):
        return {
            self.input()['geo'].obs_table: GEOM_REF,
        }
=======
>>>>>>> cadc01d9

    def table_timespan(self):
        return get_timespan('2010')

    def requires(self):
        return {
            'data': ImportDemographicData(resolution=self.resolution,
                                          table=self.table),
            'meta': DemographicColumns(resolution=self.resolution, table=self.table),
            'geometa': GeographyColumns(resolution=self.resolution),
            'geo': Geography(resolution=self.resolution),
        }

    def columns(self):
        input_ = self.input()
        cols = OrderedDict()
        cols['cvegeo'] = input_['geometa']['cvegeo']
        for colname, coltarget in input_['meta'].items():
            if coltarget._id.split('.')[-1].lower().startswith(self.table.lower()):
                cols[colname] = coltarget
        return cols

    def populate(self):
        session = current_session()
        columns = self.columns()
        out_colnames = list(columns.keys())
        in_table = self.input()['data']
        in_colnames = [ct._id.split('.')[-1] for ct in list(columns.values())]
        in_colnames[0] = 'cvegeo'
        for i, in_c in enumerate(in_colnames):
            cmd = "SELECT 'exists' FROM information_schema.columns " \
                    "WHERE table_schema = '{schema}' " \
                    "  AND table_name = '{tablename}' " \
                    "  AND column_name = '{colname}' " \
                    "  LIMIT 1".format(
                        schema=in_table.schema,
                        tablename=in_table.tablename.lower(),
                        colname=in_c.lower())
            # remove columns that aren't in input table
            if session.execute(cmd).fetchone() is None:
                in_colnames[i] = None
                out_colnames[i] = None
        in_colnames = [
            "CASE {ic}::TEXT WHEN '-6' THEN NULL ELSE {ic} END".format(ic=ic) for ic in in_colnames if ic is not None]
        out_colnames = [oc for oc in out_colnames if oc is not None]

        cmd = 'INSERT INTO {output} ({out_colnames}) ' \
              'SELECT {in_colnames} FROM {input} '.format(
                    output=self.output().table,
                    input=in_table.table,
                    in_colnames=', '.join(in_colnames),
                    out_colnames=', '.join(out_colnames))
        session.execute(cmd)


class AllGeographies(WrapperTask):

    def requires(self):
        for resolution in RESOLUTIONS:
            yield Geography(resolution=resolution)


class AllCensus(WrapperTask):
    # skip localidad_urbana_y_rural_amanzanada

    def requires(self):
        for resolution in RESOLUTIONS:
            if resolution == 'servicios_area':
                continue
            for key, _ in DEMOGRAPHIC_TABLES.items():
                yield Census(resolution=resolution, table=key)


class CensusWrapper(MetaWrapper):

    resolution = Parameter()
    table = Parameter()

    params = {
        'resolution': set(RESOLUTIONS) - set(['servicios_area']),
        'table': list(DEMOGRAPHIC_TABLES.keys())
    }

    def tables(self):
        yield Geography(resolution=self.resolution)
        yield Census(resolution=self.resolution, table=self.table)<|MERGE_RESOLUTION|>--- conflicted
+++ resolved
@@ -297,14 +297,11 @@
 
     def version(self):
         return 6
-<<<<<<< HEAD
 
     def targets(self):
         return {
             self.input()['geo'].obs_table: GEOM_REF,
         }
-=======
->>>>>>> cadc01d9
 
     def table_timespan(self):
         return get_timespan('2010')
