--- conflicted
+++ resolved
@@ -689,11 +689,7 @@
     year = Parameter()
     params = {
         'resolution': ['muni', 'prov'],
-<<<<<<< HEAD
-        'year': ['2013']
-=======
         'year': ['2013'],
->>>>>>> 47b1f053
     }
 
     def tables(self):
