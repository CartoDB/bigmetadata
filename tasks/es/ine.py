--- conflicted
+++ resolved
@@ -10,14 +10,9 @@
 from lib.logger import get_logger
 from lib.timespan import get_timespan
 
-<<<<<<< HEAD
 from tasks.base_tasks import (ColumnsTask, TableTask, TagsTask, TempTableTask, SimplifiedTempTableTask, MetaWrapper,
                               RepoFile)
-from tasks.meta import OBSColumn, OBSTag, current_session, DENOMINATOR, GEOM_REF
-=======
-from tasks.base_tasks import ColumnsTask, TableTask, TagsTask, TempTableTask, SimplifiedTempTableTask, MetaWrapper
 from tasks.meta import OBSTable, OBSColumn, OBSTag, current_session, DENOMINATOR, GEOM_REF
->>>>>>> 97380bc0
 from tasks.util import shell, classpath
 from tasks.tags import SectionTags, SubsectionTags, UnitTags, BoundaryTags
 
