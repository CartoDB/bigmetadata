#http://www.ine.es/pcaxisdl/t20/e245/p07/a2015/l0/0001.px

import csv
import os


from collections import OrderedDict
from luigi import Task, LocalTarget
from tasks.meta import (OBSColumn, OBSColumnToColumn, OBSTag, current_session,
                        DENOMINATOR, GEOM_REF)
from tasks.util import (LoadPostgresFromURL, classpath, shell, LOGGER,
                        CartoDBTarget, get_logger, underscore_slugify, TableTask,
                        ColumnTarget, ColumnsTask, TagsTask, TempTableTask,
<<<<<<< HEAD
                        classpath, PostgresTarget)
from tasks.tags import SectionTags, SubsectionTags, UnitTags, BoundaryTags
=======
                        classpath, PostgresTarget, MetaWrapper)
from tasks.tags import SectionTags, SubsectionTags, UnitTags
from time import time
>>>>>>> 0b8ffc7d


class DownloadGeometry(Task):

    URL = 'http://www.ine.es/censos2011_datos/cartografia_censo2011_nacional.zip'

    def run(self):
        self.output().makedirs()
        shell('wget {url} -O {output}'.format(url=self.URL,
                                              output=self.output().path))

    def output(self):
        return LocalTarget(os.path.join('tmp', classpath(self),
                                        'cartografia_censo2011_nacional.zip'))


class RawGeometry(TempTableTask):

    def requires(self):
        return DownloadGeometry()

    def run(self):
        cmd = 'unzip -o "{input}" -d "$(dirname {input})/$(basename {input} .zip)"'.format(
            input=self.input().path)
        shell(cmd)
        cmd = 'PG_USE_COPY=yes PGCLIENTENCODING=latin1 ' \
                'ogr2ogr -f PostgreSQL PG:dbname=$PGDATABASE ' \
                '-t_srs "EPSG:4326" -nlt MultiPolygon -nln {table} ' \
                '-lco OVERWRITE=yes ' \
                '-lco SCHEMA={schema} -lco PRECISION=no ' \
                '$(dirname {input})/$(basename {input} .zip)/*.shp '.format(
                    schema=self.output().schema,
                    table=self.output().tablename,
                    input=self.input().path)
        shell(cmd)


class GeometryColumns(ColumnsTask):

    def version(self):
        return 8

    def requires(self):
        return {
            'sections': SectionTags(),
            'subsections': SubsectionTags(),
            'source': SourceTags(),
            'license': LicenseTags(),
            'boundary': BoundaryTags(),
        }

    def columns(self):
        input_ = self.input()
        sections = input_['sections']
        subsections = input_['subsections']
        license = input_['license']['ine-license']
        source = input_['source']['ine-source']
        boundary_type = input_['boundary']
        cusec_geom = OBSColumn(
            name=u'Secci\xf3n Censal',
            type="Geometry",
            weight=10,
            description='The smallest division of the Spanish Census.',
            tags=[sections['spain'], subsections['boundary'], source, license,
                  boundary_type['interpolation_boundary'],
                  boundary_type['cartographic_boundary']],
        )
        cusec_id = OBSColumn(
            name=u"Secci\xf3n Censal",
            type="Text",
            tags=[],
            targets={cusec_geom: GEOM_REF}
        )
        return OrderedDict([
            ("cusec_id", cusec_id),
            ("the_geom", cusec_geom),
        ])


class Geometry(TableTask):

    def version(self):
        return 6

    def requires(self):
        return {
            'meta': GeometryColumns(),
            'data': RawGeometry()
        }

    def columns(self):
        return self.input()['meta']

    def timespan(self):
        return '2011'

    def populate(self):
        session = current_session()
        session.execute('INSERT INTO {output} '
                        'SELECT cusec as cusec_id, '
                        '       wkb_geometry as cusec_geom '
                        'FROM {input} '.format(
                            output=self.output().table,
                            input=self.input()['data'].table))


class SeccionColumns(ColumnsTask):

    # metadata source: http://www.ine.es/en/censos2011_datos/indicadores_seccen_rejilla_en.xls

    def requires(self):
        return {
            'tags': SubsectionTags(),
            'sections': SectionTags(),
            'units': UnitTags(),
            'license': LicenseTags(),
            'source': SourceTags(),
        }

    def version(self):
        return 40

    def columns(self):
        input_ = self.input()
        spain = input_['sections']['spain']
        tags = input_['tags']
        units = input_['units']
        source = input_['source']['ine-source']
        license = input_['license']['ine-license']

        total_pop = OBSColumn(
            id='t1_1',
            name='Total population',
            description='',
            aggregate='sum',
            type='Numeric',
            weight=5,
            tags=[tags['age_gender'], spain, units['people']])
        male_pop = OBSColumn(
            id='t2_1',
            name='Males',
            description='',
            aggregate='sum',
            type='Numeric',
            weight=5,
            tags=[tags['age_gender'], spain, units['people']],
            targets={total_pop: DENOMINATOR})
        female_pop = OBSColumn(
            id='t2_2',
            name='Females',
            description='',
            aggregate='sum',
            type='Numeric',
            weight=5,
            tags=[tags['age_gender'], spain, units['people']],
            targets={total_pop: DENOMINATOR})
        pop_under_16 = OBSColumn(
            id='t3_1',
            name='Persons aged under 16 years',
            description='',
            aggregate='sum',
            type='Numeric',
            weight=5,
            tags=[tags['age_gender'], spain, units['people']],
            targets={total_pop: DENOMINATOR})
        pop_16_to_64 = OBSColumn(
            id='t3_2',
            name='Persons aged between 16 (included) and 64 (included) years',
            description='',
            aggregate='sum',
            type='Numeric',
            weight=5,
            tags=[tags['age_gender'], spain, units['people']],
            targets={total_pop: DENOMINATOR})
        pop_over_64 = OBSColumn(
            id='t3_3',
            name='Persons aged over 64 years',
            description='',
            aggregate='sum',
            type='Numeric',
            weight=5,
            tags=[tags['age_gender'], spain, units['people']],
            targets={total_pop: DENOMINATOR})
        spanish_nationality = OBSColumn(
            id='t6_1',
            name='Persons with Spanish nationality',
            description='',
            aggregate='sum',
            type='Numeric',
            weight=5,
            tags=[tags['nationality'], spain, units['people']],
            targets={total_pop: DENOMINATOR})
        foreign_nationality = OBSColumn(
            id='t6_2',
            name='Persons with a foreign nationality',
            description='',
            aggregate='sum',
            type='Numeric',
            weight=5,
            tags=[tags['nationality'], units['people'], spain],
            targets={total_pop: DENOMINATOR})
        spain_born = OBSColumn(
            id='t4_1',
            name='Persons who were born in Spain',
            description='',
            aggregate='sum',
            type='Numeric',
            weight=5,
            tags=[tags['nationality'], units['people'], spain],
            targets={total_pop: DENOMINATOR})
        eu_born = OBSColumn(
            id='t4_2',
            name='Persons who were born in another EU member state',
            description='',
            aggregate='sum',
            type='Numeric',
            weight=5,
            tags=[tags['nationality'], units['people'], spain],
            targets={total_pop: DENOMINATOR})
        europe_non_eu_born = OBSColumn(
            id='t4_3',
            name='Persons who were born in a European country which is not a member of the EU',
            description='',
            aggregate='sum',
            type='Numeric',
            weight=5,
            tags=[tags['nationality'], units['people'], spain],
            targets={total_pop: DENOMINATOR})
        african_born = OBSColumn(
            id='t4_4',
            name='Persons who were born in Africa',
            description='',
            aggregate='sum',
            type='Numeric',
            weight=5,
            tags=[tags['nationality'], units['people'], spain],
            targets={total_pop: DENOMINATOR})
        central_south_american_caribbean_born = OBSColumn(
            id='t4_5',
            name='Persons who were born in Central America, South America or the Caribbean ',
            description='',
            aggregate='sum',
            type='Numeric',
            weight=5,
            tags=[tags['nationality'], units['people'], spain],
            targets={total_pop: DENOMINATOR})
        north_american_born = OBSColumn(
            id='t4_6',
            name='Persons who were born in North America',
            description='',
            aggregate='sum',
            type='Numeric',
            weight=5,
            tags=[tags['nationality'], units['people'], spain],
            targets={total_pop: DENOMINATOR})
        asian_born = OBSColumn(
            id='t4_7',
            name='Persons who were born in Asia',
            description='',
            aggregate='sum',
            type='Numeric',
            weight=5,
            tags=[tags['nationality'], units['people'], spain],
            targets={total_pop: DENOMINATOR})
        oceania_born = OBSColumn(
            id='t4_8',
            name='Persons who were born in Oceania',
            description='',
            aggregate='sum',
            type='Numeric',
            weight=5,
            tags=[tags['nationality'], units['people'], spain],
            targets={total_pop: DENOMINATOR})
        spain_born_spanish_nationality = OBSColumn(
            id='t5_1',
            name='Persons with Spanish nationality who were born in Spain',
            description='',
            aggregate='sum',
            type='Numeric',
            weight=5,
            tags=[tags['nationality'], units['people'], spain],
            targets={spain_born: DENOMINATOR,
                     spanish_nationality: DENOMINATOR})
        spain_born_foreign_nationality = OBSColumn(
            id='t5_2',
            name='Persons with a foreign nationality who were born in Spain',
            description='',
            aggregate='sum',
            type='Numeric',
            weight=5,
            tags=[tags['nationality'], units['people'], spain],
            targets={spain_born: DENOMINATOR,
                     foreign_nationality: DENOMINATOR})
        eu_born_spanish_nationality = OBSColumn(
            id='t5_3',
            name='Persons with Spanish nationality who were born in another EU member state',
            description='',
            aggregate='sum',
            type='Numeric',
            weight=5,
            tags=[tags['nationality'], units['people'], spain],
            targets={eu_born: DENOMINATOR,
                     spanish_nationality: DENOMINATOR})
        eu_born_foreign_nationality = OBSColumn(
            id='t5_4',
            name='Persons with a foreign nationality who were born in another EU member state',
            description='',
            aggregate='sum',
            type='Numeric',
            weight=5,
            tags=[tags['nationality'], units['people'], spain],
            targets={eu_born: DENOMINATOR,
                     foreign_nationality: DENOMINATOR})
        europe_non_eu_born_spanish_nationality = OBSColumn(
            id='t5_5',
            name='Persons with Spanish nationality who were born in a European country which is not a member of the EU',
            description='',
            aggregate='sum',
            type='Numeric',
            weight=5,
            tags=[tags['nationality'], units['people'], spain],
            targets={europe_non_eu_born: DENOMINATOR,
                     spanish_nationality: DENOMINATOR})
        europe_non_eu_born_foreign_nationality = OBSColumn(
            id='t5_6',
            name='Persons with a foreign nationality who were born in a European country which is not a member of the EU',
            description='',
            aggregate='sum',
            type='Numeric',
            weight=5,
            tags=[tags['nationality'], units['people'], spain],
            targets={europe_non_eu_born: DENOMINATOR,
                     foreign_nationality: DENOMINATOR})
        african_born_spanish_nationality = OBSColumn(
            id='t5_7',
            name='Persons with Spanish nationality who were born in Africa',
            description='',
            aggregate='sum',
            type='Numeric',
            weight=5,
            tags=[tags['nationality'], units['people'], spain],
            targets={african_born: DENOMINATOR,
                     spanish_nationality: DENOMINATOR})
        african_born_foreign_nationality = OBSColumn(
            id='t5_8',
            name='Persons with a foreign nationality who were born in Africa',
            description='',
            aggregate='sum',
            type='Numeric',
            weight=5,
            tags=[tags['nationality'], units['people'], spain],
            targets={african_born: DENOMINATOR,
                     foreign_nationality: DENOMINATOR})
        central_south_american_caribbean_born_spanish_nationality = OBSColumn(
            id='t5_9',
            name='Persons with Spanish nationality who were born in Central America, South America or the Caribbean ',
            description='',
            aggregate='sum',
            type='Numeric',
            weight=5,
            tags=[tags['nationality'], units['people'], spain],
            targets={central_south_american_caribbean_born: DENOMINATOR,
                     spanish_nationality: DENOMINATOR})
        central_south_american_caribbean_born_foreign_nationality = OBSColumn(
            id='t5_10',
            name='Persons with a foreign nationality who were born in Central America, South America or the Caribbean ',
            description='',
            aggregate='sum',
            type='Numeric',
            weight=5,
            tags=[tags['nationality'], units['people'], spain],
            targets={central_south_american_caribbean_born: DENOMINATOR,
                     foreign_nationality: DENOMINATOR})
        north_american_born_spanish_nationality = OBSColumn(
            id='t5_11',
            name='Persons with Spanish nationality who were born in North America',
            description='',
            aggregate='sum',
            type='Numeric',
            weight=5,
            tags=[tags['nationality'], units['people'], spain],
            targets={north_american_born: DENOMINATOR,
                     spanish_nationality: DENOMINATOR})
        north_american_born_foreign_nationality = OBSColumn(
            id='t5_12',
            name='Persons with a foreign nationality who were born in North America',
            description='',
            aggregate='sum',
            type='Numeric',
            weight=5,
            tags=[tags['nationality'], units['people'], spain],
            targets={north_american_born: DENOMINATOR,
                     foreign_nationality: DENOMINATOR})
        asian_born_spanish_nationality = OBSColumn(
            id='t5_13',
            name='Persons with Spanish nationality who were born in Asia',
            description='',
            aggregate='sum',
            type='Numeric',
            weight=5,
            tags=[tags['nationality'], units['people'], spain],
            targets={asian_born: DENOMINATOR,
                     spanish_nationality: DENOMINATOR})
        asian_born_foreign_nationality = OBSColumn(
            id='t5_14',
            name='Persons with a foreign nationality who were born in Asia',
            description='',
            aggregate='sum',
            type='Numeric',
            weight=5,
            tags=[tags['nationality'], units['people'], spain],
            targets={asian_born: DENOMINATOR,
                     foreign_nationality: DENOMINATOR})
        oceania_born_spanish_nationality = OBSColumn(
            id='t5_15',
            name='Persons with Spanish nationality who were born in Oceania',
            description='',
            aggregate='sum',
            type='Numeric',
            weight=5,
            tags=[tags['nationality'], units['people'], spain],
            targets={oceania_born: DENOMINATOR,
                     spanish_nationality: DENOMINATOR})
        oceania_born_foreign_nationality = OBSColumn(
            id='t5_16',
            name='Persons with a foreign nationality who were born in Oceania',
            description='',
            aggregate='sum',
            type='Numeric',
            weight=5,
            tags=[tags['nationality'], units['people'], spain],
            targets={oceania_born: DENOMINATOR,
                     foreign_nationality: DENOMINATOR})
        males_under_16 = OBSColumn(
            id='t7_1',
            name='Males under 16 years of age',
            description='',
            aggregate='sum',
            type='Numeric',
            weight=5,
            tags=[tags['age_gender'], units['people'], spain],
            targets={male_pop: DENOMINATOR,
                     pop_under_16: DENOMINATOR})
        males_16_to_64 = OBSColumn(
            id='t7_2',
            name='Males between 16 (included) and 64 (included) years of age',
            description='',
            aggregate='sum',
            type='Numeric',
            weight=5,
            tags=[tags['age_gender'], units['people'], spain],
            targets={male_pop: DENOMINATOR,
                     pop_16_to_64: DENOMINATOR})
        males_over_64 = OBSColumn(
            id='t7_3',
            name='Males over 64 years of age',
            description='',
            aggregate='sum',
            type='Numeric',
            weight=5,
            tags=[tags['age_gender'], units['people'], spain],
            targets={male_pop: DENOMINATOR,
                     pop_over_64: DENOMINATOR})
        females_under_16 = OBSColumn(
            id='t7_4',
            name='Females under 16 years of age',
            description='',
            aggregate='sum',
            type='Numeric',
            weight=5,
            tags=[tags['age_gender'], units['people'], spain],
            targets={female_pop: DENOMINATOR,
                     pop_under_16: DENOMINATOR})
        females_16_to_64 = OBSColumn(
            id='t7_5',
            name='Females between 16 (included) and 64 (included) years of age',
            description='',
            aggregate='sum',
            type='Numeric',
            weight=5,
            tags=[tags['age_gender'], units['people'], spain],
            targets={female_pop: DENOMINATOR,
                     pop_16_to_64: DENOMINATOR})
        females_over_64 = OBSColumn(
            id='t7_6',
            name='Females over 64 years of age',
            description='',
            aggregate='sum',
            type='Numeric',
            weight=5,
            tags=[tags['age_gender'], units['people'], spain],
            targets={female_pop: DENOMINATOR,
                     pop_over_64: DENOMINATOR})
        males_spanish_nationality = OBSColumn(
            id='t8_1',
            name='Males with Spanish nationality',
            description='',
            aggregate='sum',
            type='Numeric',
            weight=5,
            tags=[tags['nationality'], tags['age_gender'], units['people'], spain],
            targets={male_pop: DENOMINATOR,
                     spanish_nationality: DENOMINATOR})
        males_foreign_nationality = OBSColumn(
            id='t8_2',
            name='Males with a foreign nationality',
            description='',
            aggregate='sum',
            type='Numeric',
            weight=5,
            tags=[tags['nationality'], tags['age_gender'], units['people'], spain],
            targets={male_pop: DENOMINATOR,
                     foreign_nationality: DENOMINATOR})
        females_spanish_nationality = OBSColumn(
            id='t8_3',
            name='Females with Spanish nationality',
            description='',
            aggregate='sum',
            type='Numeric',
            weight=5,
            tags=[tags['nationality'], tags['age_gender'], units['people'], spain],
            targets={female_pop: DENOMINATOR,
                     spanish_nationality: DENOMINATOR})
        females_foreign_nationality = OBSColumn(
            id='t8_4',
            name='Females with a foreign nationality',
            description='',
            aggregate='sum',
            type='Numeric',
            weight=5,
            tags=[tags['nationality'], tags['age_gender'], units['people'], spain],
            targets={female_pop: DENOMINATOR,
                     foreign_nationality: DENOMINATOR})
        spanish_nationality_under_16 = OBSColumn(
            id='t9_1',
            name='Persons with Spanish nationality and under 16 years of age',
            description='',
            aggregate='sum',
            type='Numeric',
            weight=5,
            tags=[tags['nationality'], tags['age_gender'], units['people'], spain],
            targets={spanish_nationality: DENOMINATOR,
                     pop_under_16: DENOMINATOR})
        foreign_nationality_under_16 = OBSColumn(
            id='t9_2',
            name='Persons with a foreign nationality and under 16 years of age',
            description='',
            aggregate='sum',
            type='Numeric',
            weight=5,
            tags=[tags['nationality'], tags['age_gender'], units['people'], spain],
            targets={foreign_nationality: DENOMINATOR,
                     pop_under_16: DENOMINATOR})
        spanish_nationality_16_to_64 = OBSColumn(
            id='t9_3',
            name='Persons with Spanish nationality and between 16 (included) and 64 (included) years of age',
            description='',
            aggregate='sum',
            type='Numeric',
            weight=5,
            tags=[tags['nationality'], tags['age_gender'], units['people'], spain],
            targets={spanish_nationality: DENOMINATOR,
                     pop_16_to_64: DENOMINATOR})
        foreign_nationality_16_to_64 = OBSColumn(
            id='t9_4',
            name='Persons with a foreign nationality and between 16 (included) and 64 (included) years of age',
            description='',
            aggregate='sum',
            type='Numeric',
            weight=5,
            tags=[tags['nationality'], tags['age_gender'], units['people'], spain],
            targets={foreign_nationality: DENOMINATOR,
                     pop_16_to_64: DENOMINATOR})
        spanish_nationality_over_64 = OBSColumn(
            id='t9_5',
            name='Persons with Spanish nationality and over 64 years of age',
            description='',
            aggregate='sum',
            type='Numeric',
            weight=5,
            tags=[tags['nationality'], tags['age_gender'], units['people'], spain],
            targets={spanish_nationality: DENOMINATOR,
                     pop_over_64: DENOMINATOR})
        foreign_nationality_over_64 = OBSColumn(
            id='t9_6',
            name='Persons with a foreign nationality and over 64 years of age',
            description='',
            aggregate='sum',
            type='Numeric',
            weight=5,
            tags=[tags['nationality'], tags['age_gender'], units['people'], spain],
            targets={foreign_nationality: DENOMINATOR,
                     pop_over_64: DENOMINATOR})
        unmarried = OBSColumn(
            id='t10_1',
            name='Persons with marital status: single ',
            description='',
            aggregate='sum',
            type='Numeric',
            weight=5,
            tags=[tags['families'], units['people'], spain],
            targets={total_pop: DENOMINATOR})
        married = OBSColumn(
            id='t10_2',
            name='Persons with marital status: married',
            description='',
            aggregate='sum',
            type='Numeric',
            weight=5,
            tags=[tags['families'], units['people'], spain],
            targets={total_pop: DENOMINATOR})
        separated = OBSColumn(
            id='t10_3',
            name='Persons with marital status: separated',
            description='',
            aggregate='sum',
            type='Numeric',
            weight=5,
            tags=[tags['families'], units['people'], spain],
            targets={total_pop: DENOMINATOR})
        divorced = OBSColumn(
            id='t10_4',
            name='Persons with marital status: divorced',
            description='',
            aggregate='sum',
            type='Numeric',
            weight=5,
            tags=[tags['families'], units['people'], spain],
            targets={total_pop: DENOMINATOR})
        widowed = OBSColumn(
            id='t10_5',
            name='Persons with marital status: widowed',
            description='',
            aggregate='sum',
            type='Numeric',
            weight=5,
            tags=[tags['families'], units['people'], spain],
            targets={total_pop: DENOMINATOR})
        unmarried_under_16 = OBSColumn(
            id='t11_1',
            name='Persons with marital status: single and under 16 years of age',
            description='',
            aggregate='sum',
            type='Numeric',
            weight=5,
            tags=[tags['families'], tags['age_gender'], units['people'], spain],
            targets={pop_under_16: DENOMINATOR,
                     unmarried: DENOMINATOR})
        unmarried_16_to_64 = OBSColumn(
            id='t11_2',
            name='Persons with marital status: single and between 16 (included) and 64 (included) years of age',
            description='',
            aggregate='sum',
            type='Numeric',
            weight=5,
            tags=[tags['families'], tags['age_gender'], units['people'], spain],
            targets={pop_16_to_64: DENOMINATOR,
                     unmarried: DENOMINATOR})
        unmarried_over_64 = OBSColumn(
            id='t11_3',
            name='Persons with marital status: single and over 64 years of age',
            description='',
            aggregate='sum',
            type='Numeric',
            weight=5,
            tags=[tags['families'], tags['age_gender'], units['people'], spain],
            targets={pop_over_64: DENOMINATOR,
                     unmarried: DENOMINATOR})
        married_under_16 = OBSColumn(
            id='t11_4',
            name='Persons with marital status: married and under 16 years of age',
            description='',
            aggregate='sum',
            type='Numeric',
            weight=5,
            tags=[tags['families'], tags['age_gender'], units['people'], spain],
            targets={pop_under_16: DENOMINATOR,
                     married: DENOMINATOR})
        married_16_to_64 = OBSColumn(
            id='t11_5',
            name='Persons with marital status: married and between 16 (included) and 64 (included) years of age',
            description='',
            aggregate='sum',
            type='Numeric',
            weight=5,
            tags=[tags['families'], tags['age_gender'], units['people'], spain],
            targets={pop_16_to_64: DENOMINATOR,
                     married: DENOMINATOR})
        married_over_64 = OBSColumn(
            id='t11_6',
            name='Persons with marital status: married and over 64 years of age',
            description='',
            aggregate='sum',
            type='Numeric',
            weight=5,
            tags=[tags['families'], tags['age_gender'], units['people'], spain],
            targets={pop_over_64: DENOMINATOR,
                     married: DENOMINATOR})
        separated_under_16 = OBSColumn(
            id='t11_7',
            name='Persons with marital status: separated and under 16 years of age',
            description='',
            aggregate='sum',
            type='Numeric',
            weight=5,
            tags=[tags['families'], tags['age_gender'], units['people'], spain],
            targets={pop_under_16: DENOMINATOR,
                     separated: DENOMINATOR})
        separated_16_to_64 = OBSColumn(
            id='t11_8',
            name='Persons with marital status: separated and between 16 (included) and 64 (included) years of age',
            description='',
            aggregate='sum',
            type='Numeric',
            weight=5,
            tags=[tags['families'], tags['age_gender'], units['people'], spain],
            targets={pop_16_to_64: DENOMINATOR,
                     separated: DENOMINATOR})
        separated_over_64 = OBSColumn(
            id='t11_9',
            name='Persons with marital status: separated and over 64 years of age',
            description='',
            aggregate='sum',
            type='Numeric',
            weight=5,
            tags=[tags['families'], tags['age_gender'], units['people'], spain],
            targets={pop_over_64: DENOMINATOR,
                     separated: DENOMINATOR})
        divorced_under_16 = OBSColumn(
            id='t11_10',
            name='Persons with marital status: divorced and under 16 years of age',
            description='',
            aggregate='sum',
            type='Numeric',
            weight=5,
            tags=[tags['families'], tags['age_gender'], units['people'], spain],
            targets={pop_under_16: DENOMINATOR,
                     divorced: DENOMINATOR})
        divorced_16_to_64 = OBSColumn(
            id='t11_11',
            name='Persons with marital status: divorced and between 16 (included) and 64 (included) years of age',
            description='',
            aggregate='sum',
            type='Numeric',
            weight=5,
            tags=[tags['families'], tags['age_gender'], units['people'], spain],
            targets={pop_16_to_64: DENOMINATOR,
                     divorced: DENOMINATOR})
        divorced_over_64 = OBSColumn(
            id='t11_12',
            name='Persons with marital status: divorced and over 64 years of age',
            description='',
            aggregate='sum',
            type='Numeric',
            weight=5,
            tags=[tags['families'], tags['age_gender'], units['people'], spain],
            targets={pop_over_64: DENOMINATOR,
                     divorced: DENOMINATOR})
        widowed_under_16 = OBSColumn(
            id='t11_13',
            name='Persons with marital status: widowed and under 16 years of age',
            description='',
            aggregate='sum',
            type='Numeric',
            weight=5,
            tags=[tags['families'], tags['age_gender'], units['people'], spain],
            targets={pop_under_16: DENOMINATOR,
                     widowed: DENOMINATOR})
        widowed_16_to_64 = OBSColumn(
            id='t11_14',
            name='Persons with marital status: widowed and between 16 (included) and 64 (included) years of age',
            description='',
            aggregate='sum',
            type='Numeric',
            weight=5,
            tags=[tags['families'], tags['age_gender'], units['people'], spain],
            targets={pop_16_to_64: DENOMINATOR,
                     widowed: DENOMINATOR})
        widowed_over_64 = OBSColumn(
            id='t11_15',
            name='Persons with marital status: widowed and over 64 years of age',
            description='',
            aggregate='sum',
            type='Numeric',
            weight=5,
            tags=[tags['families'], tags['age_gender'], units['people'], spain],
            targets={pop_over_64: DENOMINATOR,
                     widowed: DENOMINATOR})
        illiterate = OBSColumn(
            id='t12_1',
            name='Illiterate persons',
            description='',
            aggregate='sum',
            type='Numeric',
            weight=5,
            tags=[tags['education'], units['people'], spain],
            targets={total_pop: DENOMINATOR})
        without_studies = OBSColumn(
            id='t12_2',
            name='Persons without studies',
            description='',
            aggregate='sum',
            type='Numeric',
            weight=5,
            tags=[tags['education'], units['people'], spain],
            targets={total_pop: DENOMINATOR})
        first_level_studies = OBSColumn(
            id='t12_3',
            name='Persons with first level studies',
            description='',
            aggregate='sum',
            type='Numeric',
            weight=5,
            tags=[tags['education'], units['people'], spain],
            targets={total_pop: DENOMINATOR})
        second_level_studies = OBSColumn(
            id='t12_4',
            name='Persons with second level studies',
            description='',
            aggregate='sum',
            type='Numeric',
            weight=5,
            tags=[tags['education'], units['people'], spain],
            targets={total_pop: DENOMINATOR})
        third_level_studies = OBSColumn(
            id='t12_5',
            name='Persons with third level studies',
            description='',
            aggregate='sum',
            type='Numeric',
            weight=5,
            tags=[tags['education'], units['people'], spain],
            targets={total_pop: DENOMINATOR})
        no_education_info_under_16 = OBSColumn(
            id='t12_6',
            name='Persons without information regarding their educational level (aged under 16 years)',
            description='',
            aggregate='sum',
            type='Numeric',
            weight=5,
            tags=[tags['education'], tags['age_gender'], units['people'], spain],
            targets={pop_under_16: DENOMINATOR})
        illiterate_male_pop = OBSColumn(
            id='t13_1',
            name='Illiterate males',
            description='',
            aggregate='sum',
            type='Numeric',
            weight=5,
            tags=[tags['education'], tags['age_gender'], units['people'], spain],
            targets={male_pop: DENOMINATOR,
                     illiterate: DENOMINATOR})
        illiterate_female_pop = OBSColumn(
            id='t13_2',
            name='Illiterate females',
            description='',
            aggregate='sum',
            type='Numeric',
            weight=5,
            tags=[tags['education'], tags['age_gender'], units['people'], spain],
            targets={female_pop: DENOMINATOR,
                     illiterate: DENOMINATOR})
        male_without_studies = OBSColumn(
            id='t13_3',
            name='Males without studies',
            description='',
            aggregate='sum',
            type='Numeric',
            weight=5,
            tags=[tags['education'], tags['age_gender'], units['people'], spain],
            targets={male_pop: DENOMINATOR,
                     without_studies: DENOMINATOR})
        female_without_studies = OBSColumn(
            id='t13_4',
            name='Females without studies',
            description='',
            aggregate='sum',
            type='Numeric',
            weight=5,
            tags=[tags['education'], tags['age_gender'], units['people'], spain],
            targets={female_pop: DENOMINATOR,
                     without_studies: DENOMINATOR})
        male_first_level_studies = OBSColumn(
            id='t13_5',
            name='Males with first level studies',
            description='',
            aggregate='sum',
            type='Numeric',
            weight=5,
            tags=[tags['education'], tags['age_gender'], units['people'], spain],
            targets={male_pop: DENOMINATOR,
                     first_level_studies: DENOMINATOR})
        female_first_level_studies = OBSColumn(
            id='t13_6',
            name='Females with first level studies',
            description='',
            aggregate='sum',
            type='Numeric',
            weight=5,
            tags=[tags['education'], tags['age_gender'], units['people'], spain],
            targets={female_pop: DENOMINATOR,
                     first_level_studies: DENOMINATOR})
        male_second_level_studies = OBSColumn(
            id='t13_7',
            name='Males with second level studies',
            description='',
            aggregate='sum',
            type='Numeric',
            weight=5,
            tags=[tags['education'], tags['age_gender'], units['people'], spain],
            targets={male_pop: DENOMINATOR,
                     second_level_studies: DENOMINATOR})
        female_second_level_studies = OBSColumn(
            id='t13_8',
            name='Females with second level studies',
            description='',
            aggregate='sum',
            type='Numeric',
            weight=5,
            tags=[tags['education'], tags['age_gender'], units['people'], spain],
            targets={female_pop: DENOMINATOR,
                     second_level_studies: DENOMINATOR})
        male_third_level_studies = OBSColumn(
            id='t13_9',
            name='Males with third level studies',
            description='',
            aggregate='sum',
            type='Numeric',
            weight=5,
            tags=[tags['education'], tags['age_gender'], units['people'], spain],
            targets={male_pop: DENOMINATOR,
                     third_level_studies: DENOMINATOR})
        female_third_level_studies = OBSColumn(
            id='t13_10',
            name='Females with third level studies',
            description='',
            aggregate='sum',
            type='Numeric',
            weight=5,
            tags=[tags['education'], tags['age_gender'], units['people'], spain],
            targets={female_pop: DENOMINATOR,
                     third_level_studies: DENOMINATOR})
        male_no_education_info_under_16 = OBSColumn(
            id='t13_11',
            name='Males without information regarding their educational level (under 16 years of age)',
            description='',
            aggregate='sum',
            type='Numeric',
            weight=5,
            tags=[tags['education'], tags['age_gender'], units['people'], spain],
            targets={male_pop: DENOMINATOR,
                     no_education_info_under_16: DENOMINATOR})
        female_no_education_info_under_16 = OBSColumn(
            id='t13_12',
            name='Females without information regarding their educational level  (under 16 years of age)',
            description='',
            aggregate='sum',
            type='Numeric',
            weight=5,
            tags=[tags['education'], tags['age_gender'], units['people'], spain],
            targets={female_pop: DENOMINATOR,
                     no_education_info_under_16: DENOMINATOR})
        illiterate_spanish_nationality = OBSColumn(
            id='t14_1',
            name='Persons with Spanish nationality and illiterate',
            description='',
            aggregate='sum',
            type='Numeric',
            weight=5,
            tags=[tags['education'], tags['nationality'], units['people'], spain],
            targets={illiterate: DENOMINATOR,
                     spanish_nationality: DENOMINATOR})
        illiterate_foreign_nationality = OBSColumn(
            id='t14_2',
            name='Persons with a foreign nationality and illiterate',
            description='',
            aggregate='sum',
            type='Numeric',
            weight=5,
            tags=[tags['education'], tags['nationality'], units['people'], spain],
            targets={illiterate: DENOMINATOR,
                     foreign_nationality: DENOMINATOR})
        without_studies_spanish_nationality = OBSColumn(
            id='t14_3',
            name='Persons with Spanish nationality and without studies',
            description='',
            aggregate='sum',
            type='Numeric',
            weight=5,
            tags=[tags['education'], tags['nationality'], units['people'], spain],
            targets={without_studies: DENOMINATOR,
                     spanish_nationality: DENOMINATOR})
        without_studies_foreign_nationality = OBSColumn(
            id='t14_4',
            name='Persons with a foreign nationality and without studies',
            description='',
            aggregate='sum',
            type='Numeric',
            weight=5,
            tags=[tags['education'], tags['nationality'], units['people'], spain],
            targets={without_studies: DENOMINATOR,
                     foreign_nationality: DENOMINATOR})
        first_level_studies_spanish_nationality = OBSColumn(
            id='t14_5',
            name='Persons with Spanish nationality and with first level studies',
            description='',
            aggregate='sum',
            type='Numeric',
            weight=5,
            tags=[tags['education'], tags['nationality'], units['people'], spain],
            targets={first_level_studies: DENOMINATOR,
                     spanish_nationality: DENOMINATOR})
        first_level_studies_foreign_nationality = OBSColumn(
            id='t14_6',
            name='Persons with a foreign nationality and with first level studies',
            description='',
            aggregate='sum',
            type='Numeric',
            weight=5,
            tags=[tags['education'], tags['nationality'], units['people'], spain],
            targets={first_level_studies: DENOMINATOR,
                     foreign_nationality: DENOMINATOR})
        second_level_studies_spanish_nationality = OBSColumn(
            id='t14_7',
            name='Persons with Spanish nationality and with second level studies',
            description='',
            aggregate='sum',
            type='Numeric',
            weight=5,
            tags=[tags['education'], tags['nationality'], units['people'], spain],
            targets={second_level_studies: DENOMINATOR,
                     spanish_nationality: DENOMINATOR})
        second_level_studies_foreign_nationality = OBSColumn(
            id='t14_8',
            name='Persons with a foreign nationality and with second level studies',
            description='',
            aggregate='sum',
            type='Numeric',
            weight=5,
            tags=[tags['education'], tags['nationality'], units['people'], spain],
            targets={second_level_studies: DENOMINATOR,
                     foreign_nationality: DENOMINATOR})
        third_level_studies_spanish_nationality = OBSColumn(
            id='t14_9',
            name='Persons with Spanish nationality and with third level studies',
            description='',
            aggregate='sum',
            type='Numeric',
            weight=5,
            tags=[tags['education'], tags['nationality'], units['people'], spain],
            targets={third_level_studies: DENOMINATOR,
                     spanish_nationality: DENOMINATOR})
        third_level_studies_foreign_nationality = OBSColumn(
            id='t14_10',
            name='Persons with a foreign nationality and with third level studies',
            description='',
            aggregate='sum',
            type='Numeric',
            weight=5,
            tags=[tags['education'], tags['nationality'], units['people'], spain],
            targets={third_level_studies: DENOMINATOR,
                     foreign_nationality: DENOMINATOR})
        no_education_info_spanish_nationality_under_16 = OBSColumn(
            id='t14_11',
            name='Persons with Spanish nationality without information regarding '
            'their educational level (under 16 years of age)',
            description='',
            aggregate='sum',
            type='Numeric',
            weight=1,
            tags=[tags['education'], tags['nationality'], tags['age_gender'], units['people'], spain],
            targets={no_education_info_under_16: DENOMINATOR,
                     spanish_nationality: DENOMINATOR})
        no_education_info_foreign_nationality_under_16 = OBSColumn(
            id='t14_12',
            name='Persons with a foreign nationality without information '
            'regarding their educational level (under 16 years of age)',
            description='',
            aggregate='sum',
            type='Numeric',
            weight=1,
            tags=[tags['education'], tags['nationality'], tags['age_gender'], units['people'], spain],
            targets={no_education_info_under_16: DENOMINATOR,
                     spanish_nationality: DENOMINATOR})
        illiterate_16_to_64 = OBSColumn(
            id='t15_2',
            name='Persons aged between 16 (included) and 64 (included) years and illiterate',
            description='',
            aggregate='sum',
            type='Numeric',
            weight=5,
            tags=[tags['education'], tags['age_gender'], units['people'], spain],
            targets={pop_16_to_64: DENOMINATOR,
                     illiterate: DENOMINATOR})
        illiterate_over_64 = OBSColumn(
            id='t15_3',
            name='Persons aged over 64 years and illiterate',
            description='',
            aggregate='sum',
            type='Numeric',
            weight=5,
            tags=[tags['education'], tags['age_gender'], units['people'], spain],
            targets={pop_over_64: DENOMINATOR,
                     illiterate: DENOMINATOR})
        without_studies_16_to_64 = OBSColumn(
            id='t15_5',
            name='Persons aged between 16 (included) and 64 (included) years and without studies',
            description='',
            aggregate='sum',
            type='Numeric',
            weight=5,
            tags=[tags['education'], tags['age_gender'], units['people'], spain],
            targets={pop_16_to_64: DENOMINATOR,
                     without_studies: DENOMINATOR})
        without_studies_over_64 = OBSColumn(
            id='t15_6',
            name='Persons aged over 64 years and without studies',
            description='',
            aggregate='sum',
            type='Numeric',
            weight=5,
            tags=[tags['education'], tags['age_gender'], units['people'], spain],
            targets={pop_over_64: DENOMINATOR,
                     without_studies: DENOMINATOR})
        first_level_studies_16_to_64 = OBSColumn(
            id='t15_8',
            name='Persons aged between 16 (included) and 64 (included) years and with first level studies',
            description='',
            aggregate='sum',
            type='Numeric',
            weight=5,
            tags=[tags['education'], tags['age_gender'], units['people'], spain],
            targets={pop_16_to_64: DENOMINATOR,
                     first_level_studies: DENOMINATOR})
        first_level_studies_over_64 = OBSColumn(
            id='t15_9',
            name='Persons aged over 64 years and with first level studies',
            description='',
            aggregate='sum',
            type='Numeric',
            weight=5,
            tags=[tags['education'], tags['age_gender'], units['people'], spain],
            targets={pop_over_64: DENOMINATOR,
                     first_level_studies: DENOMINATOR})
        second_level_studies_16_to_64 = OBSColumn(
            id='t15_11',
            name='Persons aged between 16 (included) and 64 (included) years and with second level studies',
            description='',
            aggregate='sum',
            type='Numeric',
            weight=5,
            tags=[tags['education'], tags['age_gender'], units['people'], spain],
            targets={pop_16_to_64: DENOMINATOR,
                     first_level_studies: DENOMINATOR})
        second_level_studies_over_64 = OBSColumn(
            id='t15_12',
            name='Persons aged over 64 years and with second level studies',
            description='',
            aggregate='sum',
            type='Numeric',
            weight=5,
            tags=[tags['education'], tags['age_gender'], units['people'], spain],
            targets={pop_over_64: DENOMINATOR,
                     first_level_studies: DENOMINATOR})
        third_level_studies_16_to_64 = OBSColumn(
            id='t15_14',
            name='Persons aged between 16 (included) and 64 (included) years and with third level studies',
            description='',
            aggregate='sum',
            type='Numeric',
            weight=5,
            tags=[tags['education'], tags['age_gender'], units['people'], spain],
            targets={pop_16_to_64: DENOMINATOR,
                     first_level_studies: DENOMINATOR})
        third_level_studies_over_64 = OBSColumn(
            id='t15_15',
            name='Persons aged over 64 years and with third level studies',
            description='',
            aggregate='sum',
            type='Numeric',
            weight=5,
            tags=[tags['education'], tags['age_gender'], units['people'], spain],
            targets={pop_over_64: DENOMINATOR,
                     first_level_studies: DENOMINATOR})
        no_education_info_under_16_2 = OBSColumn(
            id='t15_16',
            name='Persons aged under 16 years (information regarding the educational level is not available)',
            description='',
            aggregate='sum',
            type='Numeric',
            weight=0,
            tags=[tags['education'], tags['age_gender'], units['people'], spain],
            targets={pop_under_16: DENOMINATOR})
        dwellings = OBSColumn(
            id='t16_1',
            name='Total dwellings',
            description='',
            aggregate='sum',
            type='Numeric',
            weight=5,
            tags=[tags['housing'], units['housing_units'], spain])
        main_dwellings = OBSColumn(
            id='t17_1',
            name='Main dwellings',
            description='',
            aggregate='sum',
            type='Numeric',
            weight=5,
            tags=[tags['housing'], units['housing_units'], spain],
            targets={dwellings: DENOMINATOR})
        secondary_dwellings = OBSColumn(
            id='t17_2',
            name='Secondary dwellings',
            description='',
            aggregate='sum',
            type='Numeric',
            weight=5,
            tags=[tags['housing'], units['housing_units'], spain],
            targets={dwellings: DENOMINATOR})
        empty_dwellings = OBSColumn(
            id='t17_3',
            name='Empty dwellings',
            description='',
            aggregate='sum',
            type='Numeric',
            weight=5,
            tags=[tags['housing'], units['housing_units'], spain],
            targets={dwellings: DENOMINATOR})
        dwellings_owned_purchased_paid = OBSColumn(
            id='t18_1',
            name='Dwellings owned, by purchase, totally paid',
            description='',
            aggregate='sum',
            type='Numeric',
            weight=5,
            tags=[tags['housing'], units['housing_units'], spain],
            targets={dwellings: DENOMINATOR})
        dwellings_owned_purchased_outstanding = OBSColumn(
            id='t18_2',
            name='Dwellings owned, by purchase, with outstanding',
            description='',
            aggregate='sum',
            type='Numeric',
            weight=5,
            tags=[tags['housing'], units['housing_units'], spain],
            targets={dwellings: DENOMINATOR})
        dwellings_owned_inherited_donated = OBSColumn(
            id='t18_3',
            name='Dwellings owned, by inheritance or donation',
            description='',
            aggregate='sum',
            type='Numeric',
            weight=5,
            tags=[tags['housing'], units['housing_units'], spain],
            targets={dwellings: DENOMINATOR})
        dwellings_rented = OBSColumn(
            id='t18_4',
            name='Dwellings rented',
            description='',
            aggregate='sum',
            type='Numeric',
            weight=5,
            tags=[tags['housing'], units['housing_units'], spain],
            targets={dwellings: DENOMINATOR})
        dwellings_transferred_free_low_cost = OBSColumn(
            id='t18_5',
            name='Dwellings transferred for free or at low cost',
            description='',
            aggregate='sum',
            type='Numeric',
            weight=5,
            tags=[tags['housing'], units['housing_units'], spain],
            targets={dwellings: DENOMINATOR})
        dwellings_other_tenancy = OBSColumn(
            id='t18_6',
            name='Dwellings with another tenancy regime',
            description='',
            aggregate='sum',
            type='Numeric',
            weight=5,
            tags=[tags['housing'], units['housing_units'], spain],
            targets={dwellings: DENOMINATOR})
        dwellings_less_30m2 = OBSColumn(
            id='t19_1',
            name='Dwellings with less than 30m2',
            description='',
            aggregate='sum',
            type='Numeric',
            weight=5,
            tags=[tags['housing'], units['housing_units'], spain],
            targets={dwellings: DENOMINATOR})
        dwellings_30_to_45m2 = OBSColumn(
            id='t19_2',
            name='Dwellings between 30-45 m2',
            description='',
            aggregate='sum',
            type='Numeric',
            weight=5,
            tags=[tags['housing'], units['housing_units'], spain],
            targets={dwellings: DENOMINATOR})
        dwellings_46_to_60m2 = OBSColumn(
            id='t19_3',
            name='Dwellings between 46-60 m2',
            description='',
            aggregate='sum',
            type='Numeric',
            weight=5,
            tags=[tags['housing'], units['housing_units'], spain],
            targets={dwellings: DENOMINATOR})
        dwellings_61_to_75m2 = OBSColumn(
            id='t19_4',
            name='Dwellings between 61-75 m2',
            description='',
            aggregate='sum',
            type='Numeric',
            weight=5,
            tags=[tags['housing'], units['housing_units'], spain],
            targets={dwellings: DENOMINATOR})
        dwellings_76_to_90m2 = OBSColumn(
            id='t19_5',
            name='Dwellings between 76-90 m2',
            description='',
            aggregate='sum',
            type='Numeric',
            weight=5,
            tags=[tags['housing'], units['housing_units'], spain],
            targets={dwellings: DENOMINATOR})
        dwellings_91_to_105m2 = OBSColumn(
            id='t19_6',
            name='Dwellings between 91-105 m2',
            description='',
            aggregate='sum',
            type='Numeric',
            weight=5,
            tags=[tags['housing'], units['housing_units'], spain],
            targets={dwellings: DENOMINATOR})
        dwellings_106_to_120m2 = OBSColumn(
            id='t19_7',
            name='Dwellings between 106-120 m2',
            description='',
            aggregate='sum',
            type='Numeric',
            weight=5,
            tags=[tags['housing'], units['housing_units'], spain],
            targets={dwellings: DENOMINATOR})
        dwellings_121_to_150m2 = OBSColumn(
            id='t19_8',
            name='Dwellings between 121-150 m2',
            description='',
            aggregate='sum',
            type='Numeric',
            weight=5,
            tags=[tags['housing'], units['housing_units'], spain],
            targets={dwellings: DENOMINATOR})
        dwellings_151_to_180m2 = OBSColumn(
            id='t19_9',
            name='Dwellings between 151-180 m2',
            description='',
            aggregate='sum',
            type='Numeric',
            weight=5,
            tags=[tags['housing'], units['housing_units'], spain],
            targets={dwellings: DENOMINATOR})
        dwellings_180m2_more = OBSColumn(
            id='t19_10',
            name='Dwellings with more than 180 m2',
            description='',
            aggregate='sum',
            type='Numeric',
            weight=5,
            tags=[tags['housing'], units['housing_units'], spain],
            targets={dwellings: DENOMINATOR})
        dwellings_1_room = OBSColumn(
            id='t20_1',
            name='Dwellings with 1 room',
            description='',
            aggregate='sum',
            type='Numeric',
            weight=5,
            tags=[tags['housing'], units['housing_units'], spain],
            targets={dwellings: DENOMINATOR})
        dwellings_2_rooms = OBSColumn(
            id='t20_2',
            name='Dwellings with 2 rooms',
            description='',
            aggregate='sum',
            type='Numeric',
            weight=5,
            tags=[tags['housing'], units['housing_units'], spain],
            targets={dwellings: DENOMINATOR})
        dwellings_3_rooms = OBSColumn(
            id='t20_3',
            name='Dwellings with 3 rooms',
            description='',
            aggregate='sum',
            type='Numeric',
            weight=5,
            tags=[tags['housing'], units['housing_units'], spain],
            targets={dwellings: DENOMINATOR})
        dwellings_4_rooms = OBSColumn(
            id='t20_4',
            name='Dwellings with 4 rooms',
            description='',
            aggregate='sum',
            type='Numeric',
            weight=5,
            tags=[tags['housing'], units['housing_units'], spain],
            targets={dwellings: DENOMINATOR})
        dwellings_5_rooms = OBSColumn(
            id='t20_5',
            name='Dwellings with 5 rooms',
            description='',
            aggregate='sum',
            type='Numeric',
            weight=5,
            tags=[tags['housing'], units['housing_units'], spain],
            targets={dwellings: DENOMINATOR})
        dwellings_6_rooms = OBSColumn(
            id='t20_6',
            name='Dwellings with 6 rooms',
            description='',
            aggregate='sum',
            type='Numeric',
            weight=5,
            tags=[tags['housing'], units['housing_units'], spain],
            targets={dwellings: DENOMINATOR})
        dwellings_7_rooms = OBSColumn(
            id='t20_7',
            name='Dwellings with 7 rooms',
            description='',
            aggregate='sum',
            type='Numeric',
            weight=5,
            tags=[tags['housing'], units['housing_units'], spain],
            targets={dwellings: DENOMINATOR})
        dwellings_8_rooms = OBSColumn(
            id='t20_8',
            name='Dwellings with 8 rooms',
            description='',
            aggregate='sum',
            type='Numeric',
            weight=5,
            tags=[tags['housing'], units['housing_units'], spain],
            targets={dwellings: DENOMINATOR})
        dwellings_9_rooms_more = OBSColumn(
            id='t20_9',
            name='Dwellings with 9 or more rooms',
            description='',
            aggregate='sum',
            type='Numeric',
            weight=5,
            tags=[tags['housing'], units['housing_units'], spain],
            targets={dwellings: DENOMINATOR})
        households = OBSColumn(
            id='t21_1',
            name='Total households',
            description='',
            aggregate='sum',
            type='Numeric',
            weight=5,
            tags=[tags['families'], units['households'], spain])
        households_1_person = OBSColumn(
            id='t22_1',
            name='Households with 1 person',
            description='',
            aggregate='sum',
            type='Numeric',
            weight=5,
            tags=[tags['families'], units['households'], spain],
            targets={households: DENOMINATOR})
        households_2_people = OBSColumn(
            id='t22_2',
            name='Households with 2 persons',
            description='',
            aggregate='sum',
            type='Numeric',
            weight=5,
            tags=[tags['families'], units['households'], spain],
            targets={households: DENOMINATOR})
        households_3_people = OBSColumn(
            id='t22_3',
            name='Households with 3 persons',
            description='',
            aggregate='sum',
            type='Numeric',
            weight=5,
            tags=[tags['families'], units['households'], spain],
            targets={households: DENOMINATOR})
        households_4_people = OBSColumn(
            id='t22_4',
            name='Households with 4 persons',
            description='',
            aggregate='sum',
            type='Numeric',
            weight=5,
            tags=[tags['families'], units['households'], spain],
            targets={households: DENOMINATOR})
        households_5_people = OBSColumn(
            id='t22_5',
            name='Households with 5 persons',
            description='',
            aggregate='sum',
            type='Numeric',
            weight=5,
            tags=[tags['families'], units['households'], spain],
            targets={households: DENOMINATOR})
        households_6_more_people = OBSColumn(
            id='t22_6',
            name='Households with 6 or more persons',
            description='',
            aggregate='sum',
            type='Numeric',
            weight=5,
            tags=[tags['families'], units['households'], spain],
            targets={households: DENOMINATOR})
        columns = OrderedDict([
            ('total_pop', total_pop),
            ('male_pop', male_pop),
            ('female_pop', female_pop),
            ('pop_under_16', pop_under_16),
            ('pop_16_to_64', pop_16_to_64),
            ('pop_over_64', pop_over_64),
            ('spanish_nationality', spanish_nationality),
            ('foreign_nationality', foreign_nationality),
            ('spain_born', spain_born),
            ('eu_born', eu_born),
            ('europe_non_eu_born', europe_non_eu_born),
            ('african_born', african_born),
            ('central_south_american_caribbean_born', central_south_american_caribbean_born),
            ('north_american_born', north_american_born),
            ('asian_born', asian_born),
            ('oceania_born', oceania_born),
            ('spain_born_spanish_nationality', spain_born_spanish_nationality),
            ('spain_born_foreign_nationality', spain_born_foreign_nationality),
            ('eu_born_spanish_nationality', eu_born_spanish_nationality),
            ('eu_born_foreign_nationality', eu_born_foreign_nationality),
            ('europe_non_eu_born_spanish_nationality', europe_non_eu_born_spanish_nationality),
            ('europe_non_eu_born_foreign_nationality', europe_non_eu_born_foreign_nationality),
            ('african_born_spanish_nationality', african_born_spanish_nationality),
            ('african_born_foreign_nationality', african_born_foreign_nationality),
            ('central_south_american_caribbean_born_spanish_nationality',
             central_south_american_caribbean_born_spanish_nationality),
            ('central_south_american_caribbean_born_foreign_nationality',
             central_south_american_caribbean_born_foreign_nationality),
            ('north_american_born_spanish_nationality', north_american_born_spanish_nationality),
            ('north_american_born_foreign_nationality', north_american_born_foreign_nationality),
            ('asian_born_spanish_nationality', asian_born_spanish_nationality),
            ('asian_born_foreign_nationality', asian_born_foreign_nationality),
            ('oceania_born_spanish_nationality', oceania_born_spanish_nationality),
            ('oceania_born_foreign_nationality', oceania_born_foreign_nationality),
            ('males_under_16', males_under_16),
            ('males_16_to_64', males_16_to_64),
            ('males_over_64', males_over_64),
            ('females_under_16', females_under_16),
            ('females_16_to_64', females_16_to_64),
            ('females_over_64', females_over_64),
            ('males_spanish_nationality', males_spanish_nationality),
            ('males_foreign_nationality', males_foreign_nationality),
            ('females_spanish_nationality', females_spanish_nationality),
            ('females_foreign_nationality', females_foreign_nationality),
            ('spanish_nationality_under_16', spanish_nationality_under_16),
            ('foreign_nationality_under_16', foreign_nationality_under_16),
            ('spanish_nationality_16_to_64', spanish_nationality_16_to_64),
            ('foreign_nationality_16_to_64', foreign_nationality_16_to_64),
            ('spanish_nationality_over_64', spanish_nationality_over_64),
            ('foreign_nationality_over_64', foreign_nationality_over_64),
            ('unmarried', unmarried),
            ('married', married),
            ('separated', separated),
            ('divorced', divorced),
            ('widowed', widowed),
            ('unmarried_under_16', unmarried_under_16),
            ('unmarried_16_to_64', unmarried_16_to_64),
            ('unmarried_over_64', unmarried_over_64),
            ('married_under_16', married_under_16),
            ('married_16_to_64', married_16_to_64),
            ('married_over_64', married_over_64),
            ('separated_under_16', separated_under_16),
            ('separated_16_to_64', separated_16_to_64),
            ('separated_over_64', separated_over_64),
            ('divorced_under_16', divorced_under_16),
            ('divorced_16_to_64', divorced_16_to_64),
            ('divorced_over_64', divorced_over_64),
            ('widowed_under_16', widowed_under_16),
            ('widowed_16_to_64', widowed_16_to_64),
            ('widowed_over_64', widowed_over_64),
            ('illiterate', illiterate),
            ('without_studies', without_studies),
            ('first_level_studies', first_level_studies),
            ('second_level_studies', second_level_studies),
            ('third_level_studies', third_level_studies),
            ('no_education_info_under_16', no_education_info_under_16),
            ('illiterate_male_pop', illiterate_male_pop),
            ('illiterate_female_pop', illiterate_female_pop),
            ('male_without_studies', male_without_studies),
            ('female_without_studies', female_without_studies),
            ('male_first_level_studies', male_first_level_studies),
            ('female_first_level_studies', female_first_level_studies),
            ('male_second_level_studies', male_second_level_studies),
            ('female_second_level_studies', female_second_level_studies),
            ('male_third_level_studies', male_third_level_studies),
            ('female_third_level_studies', female_third_level_studies),
            ('male_no_education_info_under_16', male_no_education_info_under_16),
            ('female_no_education_info_under_16', female_no_education_info_under_16),
            ('illiterate_spanish_nationality', illiterate_spanish_nationality),
            ('illiterate_foreign_nationality', illiterate_foreign_nationality),
            ('without_studies_spanish_nationality', without_studies_spanish_nationality),
            ('without_studies_foreign_nationality', without_studies_foreign_nationality),
            ('first_level_studies_spanish_nationality', first_level_studies_spanish_nationality),
            ('first_level_studies_foreign_nationality', first_level_studies_foreign_nationality),
            ('second_level_studies_spanish_nationality', second_level_studies_spanish_nationality),
            ('second_level_studies_foreign_nationality', second_level_studies_foreign_nationality),
            ('third_level_studies_spanish_nationality', third_level_studies_spanish_nationality),
            ('third_level_studies_foreign_nationality', third_level_studies_foreign_nationality),
            ('no_education_info_spanish_nationality_under_16',
             no_education_info_spanish_nationality_under_16),
            ('no_education_info_foreign_nationality_under_16',
             no_education_info_foreign_nationality_under_16),
            ('illiterate_16_to_64', illiterate_16_to_64),
            ('illiterate_over_64', illiterate_over_64),
            ('without_studies_16_to_64', without_studies_16_to_64),
            ('without_studies_over_64', without_studies_over_64),
            ('first_level_studies_16_to_64', first_level_studies_16_to_64),
            ('first_level_studies_over_64', first_level_studies_over_64),
            ('second_level_studies_16_to_64', second_level_studies_16_to_64),
            ('second_level_studies_over_64', second_level_studies_over_64),
            ('third_level_studies_16_to_64', third_level_studies_16_to_64),
            ('third_level_studies_over_64', third_level_studies_over_64),
            ('no_education_info_under_16_2', no_education_info_under_16_2),
            ('dwellings', dwellings),
            ('main_dwellings', main_dwellings),
            ('secondary_dwellings', secondary_dwellings),
            ('empty_dwellings', empty_dwellings),
            ('dwellings_owned_purchased_paid', dwellings_owned_purchased_paid),
            ('dwellings_owned_purchased_outstanding', dwellings_owned_purchased_outstanding),
            ('dwellings_owned_inherited_donated', dwellings_owned_inherited_donated),
            ('dwellings_rented', dwellings_rented),
            ('dwellings_transferred_free_low_cost', dwellings_transferred_free_low_cost),
            ('dwellings_other_tenancy', dwellings_other_tenancy),
            ('dwellings_less_30m2', dwellings_less_30m2),
            ('dwellings_30_to_45m2', dwellings_30_to_45m2),
            ('dwellings_46_to_60m2', dwellings_46_to_60m2),
            ('dwellings_61_to_75m2', dwellings_61_to_75m2),
            ('dwellings_76_to_90m2', dwellings_76_to_90m2),
            ('dwellings_91_to_105m2', dwellings_91_to_105m2),
            ('dwellings_106_to_120m2', dwellings_106_to_120m2),
            ('dwellings_121_to_150m2', dwellings_121_to_150m2),
            ('dwellings_151_to_180m2', dwellings_151_to_180m2),
            ('dwellings_180m2_more', dwellings_180m2_more),
            ('dwellings_1_room', dwellings_1_room),
            ('dwellings_2_rooms', dwellings_2_rooms),
            ('dwellings_3_rooms', dwellings_3_rooms),
            ('dwellings_4_rooms', dwellings_4_rooms),
            ('dwellings_5_rooms', dwellings_5_rooms),
            ('dwellings_6_rooms', dwellings_6_rooms),
            ('dwellings_7_rooms', dwellings_7_rooms),
            ('dwellings_8_rooms', dwellings_8_rooms),
            ('dwellings_9_rooms_more', dwellings_9_rooms_more),
            ('households', households),
            ('households_1_person', households_1_person),
            ('households_2_people', households_2_people),
            ('households_3_people', households_3_people),
            ('households_4_people', households_4_people),
            ('households_5_people', households_5_people),
            ('households_6_more_people', households_6_more_people),
            ])

        for _, col in columns.iteritems():
            col.tags.append(source)
            col.tags.append(license)
        return columns


class LicenseTags(TagsTask):
    def version(self):
        return 1

    def tags(self):
        return [OBSTag(id='ine-license',
                name='National Statistics Institute (INE)',
                type='license',
                description='`INE website <http://www.ine.es>`_')
            ]


class SourceTags(TagsTask):
    def version(self):
        return 1

    def tags(self):
        return [
            OBSTag(
                id='ine-source',
                name='National Statistics Institute (INE) Legal Notice',
                type='source',
                description='More information `here <http://ine.es/ss/Satellite?L=1&c=Page&cid=1254735849170&p=1254735849170&pagename=Ayuda%2FINELayout#>`_')
        ]


class SeccionDataDownload(Task):

    URL = 'http://www.ine.es/en/censos2011_datos/indicadores_seccion_censal_csv_en.zip'
    # inside that URL, concatenate all CSVs together to get all seccions

    def run(self):
        self.output().makedirs()
        cmd = 'wget "{url}" -O {output_dir}.zip && ' \
                'mkdir -p {output_dir} && ' \
                'unzip -o {output_dir}.zip -d {output_dir} && ' \
                'tail -n +2 -q {output_dir}/*.csv > {output_csv}'.format(
                    url=self.URL,
                    output_dir=self.output().path.replace('.csv', ''),
                    output_csv=self.output().path)
        shell(cmd)

    def output(self):
        return LocalTarget(os.path.join('tmp', classpath(self), self.task_id) + '.csv')


class PopulationHouseholdsHousing(TableTask):

    def requires(self):
        return {
            'meta': SeccionColumns(),
            'geometa': GeometryColumns(),
            'data': SeccionDataDownload(),
        }

    def version(self):
        return 1

    def timespan(self):
        return '2011'

    def columns(self):
        '''
        Add the geoid (cusec_id) column into first position as expected
        '''
        metacols = self.input()['meta']
        cols = OrderedDict()
        cols['cusec_id'] = self.input()['geometa']['cusec_id']
        for key, col in metacols.iteritems():
            cols[key] = col
        return cols

    def populate(self):
        session = current_session()
        with self.input()['data'].open() as infile:
            for fields in csv.reader(infile):
                cusec = "'" + ''.join(fields[0:5]) + "'"
                fields = [f.replace('"', '') for f in fields[5:]]
                fields = [f or 'NULL' for f in fields]
                fields.insert(0, cusec)
                stmt = 'INSERT INTO {output} VALUES ({values})'.format(
                    output=self.output().table,
                    values=', '.join(fields))
                session.execute(stmt)


class FiveYearPopulationDownload(Task):

    URL = 'http://www.ine.es/pcaxisdl/t20/e245/p07/a2015/l0/0001.px'

    def run(self):
        self.output().makedirs()
        cmd = 'wget "{url}" -O "{output}"'.format(url=self.URL,
                                                  output=self.output().path)
        shell(cmd)

    def output(self):
        return LocalTarget(os.path.join('tmp', classpath(self), '0001.px'))


class FiveYearPopulationParse(Task):
    '''
    convert px file to csv
    '''

    def requires(self):
        return FiveYearPopulationDownload()

    def run(self):
        output = self.output()
        dimensions = []
        self.output().makedirs()
        with self.output().open('w') as outfile:
            section = None
            with self.input().open() as infile:
                for line in infile:
                    line = line.strip()
                    if line.startswith('VALUES'):
                        section = 'values'
                        dimensions.append([line.split('"')[1], [], 0])
                        line = line.split('=')[1]

                    if section == 'values':
                        dimensions[-1][1].extend([l.strip(';" ') for l in line.split(',') if l])
                        if line.endswith(';'):
                            section = None
                        continue

                    if line.startswith('DATA='):
                        section = 'data'
                        headers = [d[0] for d in dimensions[0:-1]]
                        headers.extend([h.strip(';" ') for h in dimensions.pop()[1] if h])
                        writer = csv.DictWriter(outfile, headers)
                        writer.writeheader()
                        continue

                    if section == 'data':
                        if line.startswith(';'):
                            continue

                        values = {}
                        for dimname, dimvalues, dimcnt in dimensions:
                            values[dimname] = dimvalues[dimcnt]
                        i = len(dimensions) - 1
                        while dimensions[i][2] + 2 > len(dimensions[i][1]):
                            dimensions[i][2] = 0
                            i -= 1
                        dimensions[i][2] += 1

                        for i, d in enumerate(line.split(' ')):
                            values[headers[len(dimensions) + i]] = d

                        writer.writerow(values)


    def output(self):
        return LocalTarget(os.path.join('tmp', classpath(self), '0001.csv'))


class FiveYearPopulationColumns(ColumnsTask):

    def version(self):
        return 10

    def requires(self):
        return {
            'seccion_columns': SeccionColumns(),
            'tags': SubsectionTags(),
            'sections': SectionTags(),
            'units': UnitTags(),
            'license': LicenseTags(),
            'source': SourceTags()
        }

    def columns(self):
        input_ = self.input()
        spain = input_['sections']['spain']
        tags = input_['tags']
        units = input_['units']
        license = input_['license']['ine-license']
        source = input_['source']['ine-source']
        session = current_session()
        total_pop = input_['seccion_columns']['total_pop'].get(session)
        columns = OrderedDict([
            ('gender', OBSColumn(
                type='Text',
                name='Gender',
                weight=0
            ))
        ])
        for i in xrange(0, 20):
            start = i * 5
            end = start + 4
            _id = 'pop_{start}_{end}'.format(start=start, end=end)
            columns[_id] = OBSColumn(
                type='Numeric',
                name='Population age {start} to {end}'.format(
                    start=start, end=end),
                targets={total_pop: DENOMINATOR},
                description='',
                aggregate='sum',
                weight=3,
                tags=[spain, tags['age_gender'], units['people'], license, source]
            )
        columns['pop_100_more'] = OBSColumn(
            type='Numeric',
            name='Population age 100 or more'.format(
                start=start, end=end),
            targets={total_pop: DENOMINATOR},
            description='',
            aggregate='sum',
            weight=3,
            tags=[tags['age_gender'], units['people'], spain, license, source]
        )

        return columns


class RawFiveYearPopulation(TempTableTask):
    '''
    Load csv into postgres
    '''

    def requires(self):
        return {
            'data': FiveYearPopulationParse(),
            'meta': FiveYearPopulationColumns(),
            'seccion_columns': SeccionColumns(),
            'geometa': GeometryColumns(),
        }

    def columns(self):
        '''
        Add the geoid (cusec_id) column into the second position as expected
        '''
        metacols = self.input()['meta']
        cols = OrderedDict()
        cols['gender'] = metacols.pop('gender')
        cols['cusec_id'] = self.input()['geometa']['cusec_id']
        cols['total_pop'] = self.input()['seccion_columns']['total_pop']
        for key, col in metacols.iteritems():
            cols[key] = col
        return cols

    def run(self):
        session = current_session()
        cols = ['{colname} {coltype}'.format(colname=colname,
                                             coltype=coltarget.get(session).type)
                for colname, coltarget in self.columns().iteritems()]
        create_table = 'CREATE TABLE {output} ({cols})'.format(
            cols=', '.join(cols),
            output=self.output().table
        )
        session.execute(create_table)
        session.commit()

        shell("cat '{input}' | psql -c '\\copy {output} FROM STDIN WITH CSV "
              "HEADER ENCODING '\"'\"'latin1'\"'\"".format(
                  output=self.output().table,
                  input=self.input()['data'].path
              ))


class FiveYearPopulation(TableTask):
    '''
    Keep only the "ambos sexos" entries
    '''

    def requires(self):
        return {
            'data': RawFiveYearPopulation(),
            'meta': FiveYearPopulationColumns(),
            'seccion_columns': SeccionColumns(),
            'geometa': GeometryColumns(),
        }

    def version(self):
        return 3

    def columns(self):
        '''
        Add the geoid (cusec_id) column into the second position as expected
        '''
        metacols = self.input()['meta']
        cols = OrderedDict()
        cols['cusec_id'] = self.input()['geometa']['cusec_id']
        cols['total_pop'] = self.input()['seccion_columns']['total_pop']
        for key, col in metacols.iteritems():
            if key == 'gender':
                continue
            cols[key] = col
        return cols

    def timespan(self):
        return '2015'

    def populate(self):
        session = current_session()
        session.execute('INSERT INTO {output} '
                        'SELECT {cols} FROM {input} '
                        "WHERE gender = 'Ambos Sexos'".format(
                            cols=', '.join(self.columns().keys()),
                            output=self.output().table,
                            input=self.input()['data'].table
                        ))


class FiveYearPopulationMeta(MetaWrapper):

    def tables(self):
        yield FiveYearPopulation()
        yield Geometry()<|MERGE_RESOLUTION|>--- conflicted
+++ resolved
@@ -11,14 +11,9 @@
 from tasks.util import (LoadPostgresFromURL, classpath, shell, LOGGER,
                         CartoDBTarget, get_logger, underscore_slugify, TableTask,
                         ColumnTarget, ColumnsTask, TagsTask, TempTableTask,
-<<<<<<< HEAD
-                        classpath, PostgresTarget)
-from tasks.tags import SectionTags, SubsectionTags, UnitTags, BoundaryTags
-=======
                         classpath, PostgresTarget, MetaWrapper)
 from tasks.tags import SectionTags, SubsectionTags, UnitTags
 from time import time
->>>>>>> 0b8ffc7d
 
 
 class DownloadGeometry(Task):
