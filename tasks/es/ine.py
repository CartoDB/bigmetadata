#http://www.ine.es/pcaxisdl/t20/e245/p07/a2015/l0/0001.px

import csv
import os


from collections import OrderedDict
from luigi import Task, LocalTarget
from tasks.meta import (OBSColumn, OBSColumnToColumn, OBSTag, current_session,
                        DENOMINATOR, GEOM_REF)
from tasks.util import (LoadPostgresFromURL, classpath, shell, LOGGER,
                        CartoDBTarget, get_logger, underscore_slugify, TableTask,
                        ColumnTarget, ColumnsTask, TagsTask, TempTableTask,
                        classpath, PostgresTarget, MetaWrapper)
from tasks.tags import SectionTags, SubsectionTags, UnitTags, BoundaryTags
from time import time


class DownloadGeometry(Task):

    URL = 'http://www.ine.es/censos2011_datos/cartografia_censo2011_nacional.zip'

    def run(self):
        self.output().makedirs()
        shell('wget {url} -O {output}'.format(url=self.URL,
                                              output=self.output().path))

    def output(self):
        return LocalTarget(os.path.join('tmp', classpath(self),
                                        'cartografia_censo2011_nacional.zip'))


class RawGeometry(TempTableTask):

    def requires(self):
        return DownloadGeometry()

    def run(self):
        cmd = 'unzip -o "{input}" -d "$(dirname {input})/$(basename {input} .zip)"'.format(
            input=self.input().path)
        shell(cmd)
        cmd = 'PG_USE_COPY=yes PGCLIENTENCODING=latin1 ' \
                'ogr2ogr -f PostgreSQL PG:dbname=$PGDATABASE ' \
                '-t_srs "EPSG:4326" -nlt MultiPolygon -nln {table} ' \
                '-lco OVERWRITE=yes ' \
                '-lco SCHEMA={schema} -lco PRECISION=no ' \
                '$(dirname {input})/$(basename {input} .zip)/*.shp '.format(
                    schema=self.output().schema,
                    table=self.output().tablename,
                    input=self.input().path)
        shell(cmd)


class GeometryColumns(ColumnsTask):

    def version(self):
        return 8

    def requires(self):
        return {
            'sections': SectionTags(),
            'subsections': SubsectionTags(),
            'source': SourceTags(),
            'license': LicenseTags(),
            'boundary': BoundaryTags(),
        }

    def columns(self):
        input_ = self.input()
        sections = input_['sections']
        subsections = input_['subsections']
        license = input_['license']['ine-license']
        source = input_['source']['ine-source']
        boundary_type = input_['boundary']
        cusec_geom = OBSColumn(
            name=u'Secci\xf3n Censal',
            type="Geometry",
            weight=10,
            description='The smallest division of the Spanish Census.',
<<<<<<< HEAD
            tags=[sections['spain'], subsections['boundary'],source,license],
=======
            tags=[sections['spain'], subsections['boundary'], source, license,
                  boundary_type['interpolation_boundary'],
                  boundary_type['cartographic_boundary']],
>>>>>>> d15cf047
        )
        cusec_id = OBSColumn(
            name=u"Secci\xf3n Censal",
            type="Text",
            tags=[sections['spain'], subsections['boundary'],source,license],
            targets={cusec_geom: GEOM_REF}
        )
        return OrderedDict([
            ("cusec_id", cusec_id),
            ("the_geom", cusec_geom),
        ])


class Geometry(TableTask):

    def version(self):
        return 6

    def requires(self):
        return {
            'meta': GeometryColumns(),
            'data': RawGeometry()
        }

    def columns(self):
        return self.input()['meta']

    def timespan(self):
        return '2011'

    def populate(self):
        session = current_session()
        session.execute('INSERT INTO {output} '
                        'SELECT cusec as cusec_id, '
                        '       wkb_geometry as cusec_geom '
                        'FROM {input} '.format(
                            output=self.output().table,
                            input=self.input()['data'].table))


class SeccionColumns(ColumnsTask):

    # metadata source: http://www.ine.es/en/censos2011_datos/indicadores_seccen_rejilla_en.xls

    def requires(self):
        return {
            'tags': SubsectionTags(),
            'sections': SectionTags(),
            'units': UnitTags(),
            'license': LicenseTags(),
            'source': SourceTags(),
        }

    def version(self):
        return 40

    def columns(self):
        input_ = self.input()
        spain = input_['sections']['spain']
        tags = input_['tags']
        units = input_['units']
        source = input_['source']['ine-source']
        license = input_['license']['ine-license']

        total_pop = OBSColumn(
            id='t1_1',
            name='Total population',
            description='',
            aggregate='sum',
            type='Numeric',
            weight=5,
            tags=[tags['age_gender'], spain, units['people']])
        male_pop = OBSColumn(
            id='t2_1',
            name='Males',
            description='',
            aggregate='sum',
            type='Numeric',
            weight=5,
            tags=[tags['age_gender'], spain, units['people']],
            targets={total_pop: DENOMINATOR})
        female_pop = OBSColumn(
            id='t2_2',
            name='Females',
            description='',
            aggregate='sum',
            type='Numeric',
            weight=5,
            tags=[tags['age_gender'], spain, units['people']],
            targets={total_pop: DENOMINATOR})
        pop_under_16 = OBSColumn(
            id='t3_1',
            name='Persons aged under 16 years',
            description='',
            aggregate='sum',
            type='Numeric',
            weight=5,
            tags=[tags['age_gender'], spain, units['people']],
            targets={total_pop: DENOMINATOR})
        pop_16_to_64 = OBSColumn(
            id='t3_2',
            name='Persons aged between 16 (included) and 64 (included) years',
            description='',
            aggregate='sum',
            type='Numeric',
            weight=5,
            tags=[tags['age_gender'], spain, units['people']],
            targets={total_pop: DENOMINATOR})
        pop_over_64 = OBSColumn(
            id='t3_3',
            name='Persons aged over 64 years',
            description='',
            aggregate='sum',
            type='Numeric',
            weight=5,
            tags=[tags['age_gender'], spain, units['people']],
            targets={total_pop: DENOMINATOR})
        spanish_nationality = OBSColumn(
            id='t6_1',
            name='Persons with Spanish nationality',
            description='',
            aggregate='sum',
            type='Numeric',
            weight=5,
            tags=[tags['nationality'], spain, units['people']],
            targets={total_pop: DENOMINATOR})
        foreign_nationality = OBSColumn(
            id='t6_2',
            name='Persons with a foreign nationality',
            description='',
            aggregate='sum',
            type='Numeric',
            weight=5,
            tags=[tags['nationality'], units['people'], spain],
            targets={total_pop: DENOMINATOR})
        spain_born = OBSColumn(
            id='t4_1',
            name='Persons who were born in Spain',
            description='',
            aggregate='sum',
            type='Numeric',
            weight=5,
            tags=[tags['nationality'], units['people'], spain],
            targets={total_pop: DENOMINATOR})
        eu_born = OBSColumn(
            id='t4_2',
            name='Persons who were born in another EU member state',
            description='',
            aggregate='sum',
            type='Numeric',
            weight=5,
            tags=[tags['nationality'], units['people'], spain],
            targets={total_pop: DENOMINATOR})
        europe_non_eu_born = OBSColumn(
            id='t4_3',
            name='Persons who were born in a European country which is not a member of the EU',
            description='',
            aggregate='sum',
            type='Numeric',
            weight=5,
            tags=[tags['nationality'], units['people'], spain],
            targets={total_pop: DENOMINATOR})
        african_born = OBSColumn(
            id='t4_4',
            name='Persons who were born in Africa',
            description='',
            aggregate='sum',
            type='Numeric',
            weight=5,
            tags=[tags['nationality'], units['people'], spain],
            targets={total_pop: DENOMINATOR})
        central_south_american_caribbean_born = OBSColumn(
            id='t4_5',
            name='Persons who were born in Central America, South America or the Caribbean ',
            description='',
            aggregate='sum',
            type='Numeric',
            weight=5,
            tags=[tags['nationality'], units['people'], spain],
            targets={total_pop: DENOMINATOR})
        north_american_born = OBSColumn(
            id='t4_6',
            name='Persons who were born in North America',
            description='',
            aggregate='sum',
            type='Numeric',
            weight=5,
            tags=[tags['nationality'], units['people'], spain],
            targets={total_pop: DENOMINATOR})
        asian_born = OBSColumn(
            id='t4_7',
            name='Persons who were born in Asia',
            description='',
            aggregate='sum',
            type='Numeric',
            weight=5,
            tags=[tags['nationality'], units['people'], spain],
            targets={total_pop: DENOMINATOR})
        oceania_born = OBSColumn(
            id='t4_8',
            name='Persons who were born in Oceania',
            description='',
            aggregate='sum',
            type='Numeric',
            weight=5,
            tags=[tags['nationality'], units['people'], spain],
            targets={total_pop: DENOMINATOR})
        spain_born_spanish_nationality = OBSColumn(
            id='t5_1',
            name='Persons with Spanish nationality who were born in Spain',
            description='',
            aggregate='sum',
            type='Numeric',
            weight=5,
            tags=[tags['nationality'], units['people'], spain],
            targets={spain_born: DENOMINATOR,
                     spanish_nationality: DENOMINATOR})
        spain_born_foreign_nationality = OBSColumn(
            id='t5_2',
            name='Persons with a foreign nationality who were born in Spain',
            description='',
            aggregate='sum',
            type='Numeric',
            weight=5,
            tags=[tags['nationality'], units['people'], spain],
            targets={spain_born: DENOMINATOR,
                     foreign_nationality: DENOMINATOR})
        eu_born_spanish_nationality = OBSColumn(
            id='t5_3',
            name='Persons with Spanish nationality who were born in another EU member state',
            description='',
            aggregate='sum',
            type='Numeric',
            weight=5,
            tags=[tags['nationality'], units['people'], spain],
            targets={eu_born: DENOMINATOR,
                     spanish_nationality: DENOMINATOR})
        eu_born_foreign_nationality = OBSColumn(
            id='t5_4',
            name='Persons with a foreign nationality who were born in another EU member state',
            description='',
            aggregate='sum',
            type='Numeric',
            weight=5,
            tags=[tags['nationality'], units['people'], spain],
            targets={eu_born: DENOMINATOR,
                     foreign_nationality: DENOMINATOR})
        europe_non_eu_born_spanish_nationality = OBSColumn(
            id='t5_5',
            name='Persons with Spanish nationality who were born in a European country which is not a member of the EU',
            description='',
            aggregate='sum',
            type='Numeric',
            weight=5,
            tags=[tags['nationality'], units['people'], spain],
            targets={europe_non_eu_born: DENOMINATOR,
                     spanish_nationality: DENOMINATOR})
        europe_non_eu_born_foreign_nationality = OBSColumn(
            id='t5_6',
            name='Persons with a foreign nationality who were born in a European country which is not a member of the EU',
            description='',
            aggregate='sum',
            type='Numeric',
            weight=5,
            tags=[tags['nationality'], units['people'], spain],
            targets={europe_non_eu_born: DENOMINATOR,
                     foreign_nationality: DENOMINATOR})
        african_born_spanish_nationality = OBSColumn(
            id='t5_7',
            name='Persons with Spanish nationality who were born in Africa',
            description='',
            aggregate='sum',
            type='Numeric',
            weight=5,
            tags=[tags['nationality'], units['people'], spain],
            targets={african_born: DENOMINATOR,
                     spanish_nationality: DENOMINATOR})
        african_born_foreign_nationality = OBSColumn(
            id='t5_8',
            name='Persons with a foreign nationality who were born in Africa',
            description='',
            aggregate='sum',
            type='Numeric',
            weight=5,
            tags=[tags['nationality'], units['people'], spain],
            targets={african_born: DENOMINATOR,
                     foreign_nationality: DENOMINATOR})
        central_south_american_caribbean_born_spanish_nationality = OBSColumn(
            id='t5_9',
            name='Persons with Spanish nationality who were born in Central America, South America or the Caribbean ',
            description='',
            aggregate='sum',
            type='Numeric',
            weight=5,
            tags=[tags['nationality'], units['people'], spain],
            targets={central_south_american_caribbean_born: DENOMINATOR,
                     spanish_nationality: DENOMINATOR})
        central_south_american_caribbean_born_foreign_nationality = OBSColumn(
            id='t5_10',
            name='Persons with a foreign nationality who were born in Central America, South America or the Caribbean ',
            description='',
            aggregate='sum',
            type='Numeric',
            weight=5,
            tags=[tags['nationality'], units['people'], spain],
            targets={central_south_american_caribbean_born: DENOMINATOR,
                     foreign_nationality: DENOMINATOR})
        north_american_born_spanish_nationality = OBSColumn(
            id='t5_11',
            name='Persons with Spanish nationality who were born in North America',
            description='',
            aggregate='sum',
            type='Numeric',
            weight=5,
            tags=[tags['nationality'], units['people'], spain],
            targets={north_american_born: DENOMINATOR,
                     spanish_nationality: DENOMINATOR})
        north_american_born_foreign_nationality = OBSColumn(
            id='t5_12',
            name='Persons with a foreign nationality who were born in North America',
            description='',
            aggregate='sum',
            type='Numeric',
            weight=5,
            tags=[tags['nationality'], units['people'], spain],
            targets={north_american_born: DENOMINATOR,
                     foreign_nationality: DENOMINATOR})
        asian_born_spanish_nationality = OBSColumn(
            id='t5_13',
            name='Persons with Spanish nationality who were born in Asia',
            description='',
            aggregate='sum',
            type='Numeric',
            weight=5,
            tags=[tags['nationality'], units['people'], spain],
            targets={asian_born: DENOMINATOR,
                     spanish_nationality: DENOMINATOR})
        asian_born_foreign_nationality = OBSColumn(
            id='t5_14',
            name='Persons with a foreign nationality who were born in Asia',
            description='',
            aggregate='sum',
            type='Numeric',
            weight=5,
            tags=[tags['nationality'], units['people'], spain],
            targets={asian_born: DENOMINATOR,
                     foreign_nationality: DENOMINATOR})
        oceania_born_spanish_nationality = OBSColumn(
            id='t5_15',
            name='Persons with Spanish nationality who were born in Oceania',
            description='',
            aggregate='sum',
            type='Numeric',
            weight=5,
            tags=[tags['nationality'], units['people'], spain],
            targets={oceania_born: DENOMINATOR,
                     spanish_nationality: DENOMINATOR})
        oceania_born_foreign_nationality = OBSColumn(
            id='t5_16',
            name='Persons with a foreign nationality who were born in Oceania',
            description='',
            aggregate='sum',
            type='Numeric',
            weight=5,
            tags=[tags['nationality'], units['people'], spain],
            targets={oceania_born: DENOMINATOR,
                     foreign_nationality: DENOMINATOR})
        males_under_16 = OBSColumn(
            id='t7_1',
            name='Males under 16 years of age',
            description='',
            aggregate='sum',
            type='Numeric',
            weight=5,
            tags=[tags['age_gender'], units['people'], spain],
            targets={male_pop: DENOMINATOR,
                     pop_under_16: DENOMINATOR})
        males_16_to_64 = OBSColumn(
            id='t7_2',
            name='Males between 16 (included) and 64 (included) years of age',
            description='',
            aggregate='sum',
            type='Numeric',
            weight=5,
            tags=[tags['age_gender'], units['people'], spain],
            targets={male_pop: DENOMINATOR,
                     pop_16_to_64: DENOMINATOR})
        males_over_64 = OBSColumn(
            id='t7_3',
            name='Males over 64 years of age',
            description='',
            aggregate='sum',
            type='Numeric',
            weight=5,
            tags=[tags['age_gender'], units['people'], spain],
            targets={male_pop: DENOMINATOR,
                     pop_over_64: DENOMINATOR})
        females_under_16 = OBSColumn(
            id='t7_4',
            name='Females under 16 years of age',
            description='',
            aggregate='sum',
            type='Numeric',
            weight=5,
            tags=[tags['age_gender'], units['people'], spain],
            targets={female_pop: DENOMINATOR,
                     pop_under_16: DENOMINATOR})
        females_16_to_64 = OBSColumn(
            id='t7_5',
            name='Females between 16 (included) and 64 (included) years of age',
            description='',
            aggregate='sum',
            type='Numeric',
            weight=5,
            tags=[tags['age_gender'], units['people'], spain],
            targets={female_pop: DENOMINATOR,
                     pop_16_to_64: DENOMINATOR})
        females_over_64 = OBSColumn(
            id='t7_6',
            name='Females over 64 years of age',
            description='',
            aggregate='sum',
            type='Numeric',
            weight=5,
            tags=[tags['age_gender'], units['people'], spain],
            targets={female_pop: DENOMINATOR,
                     pop_over_64: DENOMINATOR})
        males_spanish_nationality = OBSColumn(
            id='t8_1',
            name='Males with Spanish nationality',
            description='',
            aggregate='sum',
            type='Numeric',
            weight=5,
            tags=[tags['nationality'], tags['age_gender'], units['people'], spain],
            targets={male_pop: DENOMINATOR,
                     spanish_nationality: DENOMINATOR})
        males_foreign_nationality = OBSColumn(
            id='t8_2',
            name='Males with a foreign nationality',
            description='',
            aggregate='sum',
            type='Numeric',
            weight=5,
            tags=[tags['nationality'], tags['age_gender'], units['people'], spain],
            targets={male_pop: DENOMINATOR,
                     foreign_nationality: DENOMINATOR})
        females_spanish_nationality = OBSColumn(
            id='t8_3',
            name='Females with Spanish nationality',
            description='',
            aggregate='sum',
            type='Numeric',
            weight=5,
            tags=[tags['nationality'], tags['age_gender'], units['people'], spain],
            targets={female_pop: DENOMINATOR,
                     spanish_nationality: DENOMINATOR})
        females_foreign_nationality = OBSColumn(
            id='t8_4',
            name='Females with a foreign nationality',
            description='',
            aggregate='sum',
            type='Numeric',
            weight=5,
            tags=[tags['nationality'], tags['age_gender'], units['people'], spain],
            targets={female_pop: DENOMINATOR,
                     foreign_nationality: DENOMINATOR})
        spanish_nationality_under_16 = OBSColumn(
            id='t9_1',
            name='Persons with Spanish nationality and under 16 years of age',
            description='',
            aggregate='sum',
            type='Numeric',
            weight=5,
            tags=[tags['nationality'], tags['age_gender'], units['people'], spain],
            targets={spanish_nationality: DENOMINATOR,
                     pop_under_16: DENOMINATOR})
        foreign_nationality_under_16 = OBSColumn(
            id='t9_2',
            name='Persons with a foreign nationality and under 16 years of age',
            description='',
            aggregate='sum',
            type='Numeric',
            weight=5,
            tags=[tags['nationality'], tags['age_gender'], units['people'], spain],
            targets={foreign_nationality: DENOMINATOR,
                     pop_under_16: DENOMINATOR})
        spanish_nationality_16_to_64 = OBSColumn(
            id='t9_3',
            name='Persons with Spanish nationality and between 16 (included) and 64 (included) years of age',
            description='',
            aggregate='sum',
            type='Numeric',
            weight=5,
            tags=[tags['nationality'], tags['age_gender'], units['people'], spain],
            targets={spanish_nationality: DENOMINATOR,
                     pop_16_to_64: DENOMINATOR})
        foreign_nationality_16_to_64 = OBSColumn(
            id='t9_4',
            name='Persons with a foreign nationality and between 16 (included) and 64 (included) years of age',
            description='',
            aggregate='sum',
            type='Numeric',
            weight=5,
            tags=[tags['nationality'], tags['age_gender'], units['people'], spain],
            targets={foreign_nationality: DENOMINATOR,
                     pop_16_to_64: DENOMINATOR})
        spanish_nationality_over_64 = OBSColumn(
            id='t9_5',
            name='Persons with Spanish nationality and over 64 years of age',
            description='',
            aggregate='sum',
            type='Numeric',
            weight=5,
            tags=[tags['nationality'], tags['age_gender'], units['people'], spain],
            targets={spanish_nationality: DENOMINATOR,
                     pop_over_64: DENOMINATOR})
        foreign_nationality_over_64 = OBSColumn(
            id='t9_6',
            name='Persons with a foreign nationality and over 64 years of age',
            description='',
            aggregate='sum',
            type='Numeric',
            weight=5,
            tags=[tags['nationality'], tags['age_gender'], units['people'], spain],
            targets={foreign_nationality: DENOMINATOR,
                     pop_over_64: DENOMINATOR})
        unmarried = OBSColumn(
            id='t10_1',
            name='Persons with marital status: single ',
            description='',
            aggregate='sum',
            type='Numeric',
            weight=5,
            tags=[tags['families'], units['people'], spain],
            targets={total_pop: DENOMINATOR})
        married = OBSColumn(
            id='t10_2',
            name='Persons with marital status: married',
            description='',
            aggregate='sum',
            type='Numeric',
            weight=5,
            tags=[tags['families'], units['people'], spain],
            targets={total_pop: DENOMINATOR})
        separated = OBSColumn(
            id='t10_3',
            name='Persons with marital status: separated',
            description='',
            aggregate='sum',
            type='Numeric',
            weight=5,
            tags=[tags['families'], units['people'], spain],
            targets={total_pop: DENOMINATOR})
        divorced = OBSColumn(
            id='t10_4',
            name='Persons with marital status: divorced',
            description='',
            aggregate='sum',
            type='Numeric',
            weight=5,
            tags=[tags['families'], units['people'], spain],
            targets={total_pop: DENOMINATOR})
        widowed = OBSColumn(
            id='t10_5',
            name='Persons with marital status: widowed',
            description='',
            aggregate='sum',
            type='Numeric',
            weight=5,
            tags=[tags['families'], units['people'], spain],
            targets={total_pop: DENOMINATOR})
        unmarried_under_16 = OBSColumn(
            id='t11_1',
            name='Persons with marital status: single and under 16 years of age',
            description='',
            aggregate='sum',
            type='Numeric',
            weight=5,
            tags=[tags['families'], tags['age_gender'], units['people'], spain],
            targets={pop_under_16: DENOMINATOR,
                     unmarried: DENOMINATOR})
        unmarried_16_to_64 = OBSColumn(
            id='t11_2',
            name='Persons with marital status: single and between 16 (included) and 64 (included) years of age',
            description='',
            aggregate='sum',
            type='Numeric',
            weight=5,
            tags=[tags['families'], tags['age_gender'], units['people'], spain],
            targets={pop_16_to_64: DENOMINATOR,
                     unmarried: DENOMINATOR})
        unmarried_over_64 = OBSColumn(
            id='t11_3',
            name='Persons with marital status: single and over 64 years of age',
            description='',
            aggregate='sum',
            type='Numeric',
            weight=5,
            tags=[tags['families'], tags['age_gender'], units['people'], spain],
            targets={pop_over_64: DENOMINATOR,
                     unmarried: DENOMINATOR})
        married_under_16 = OBSColumn(
            id='t11_4',
            name='Persons with marital status: married and under 16 years of age',
            description='',
            aggregate='sum',
            type='Numeric',
            weight=5,
            tags=[tags['families'], tags['age_gender'], units['people'], spain],
            targets={pop_under_16: DENOMINATOR,
                     married: DENOMINATOR})
        married_16_to_64 = OBSColumn(
            id='t11_5',
            name='Persons with marital status: married and between 16 (included) and 64 (included) years of age',
            description='',
            aggregate='sum',
            type='Numeric',
            weight=5,
            tags=[tags['families'], tags['age_gender'], units['people'], spain],
            targets={pop_16_to_64: DENOMINATOR,
                     married: DENOMINATOR})
        married_over_64 = OBSColumn(
            id='t11_6',
            name='Persons with marital status: married and over 64 years of age',
            description='',
            aggregate='sum',
            type='Numeric',
            weight=5,
            tags=[tags['families'], tags['age_gender'], units['people'], spain],
            targets={pop_over_64: DENOMINATOR,
                     married: DENOMINATOR})
        separated_under_16 = OBSColumn(
            id='t11_7',
            name='Persons with marital status: separated and under 16 years of age',
            description='',
            aggregate='sum',
            type='Numeric',
            weight=5,
            tags=[tags['families'], tags['age_gender'], units['people'], spain],
            targets={pop_under_16: DENOMINATOR,
                     separated: DENOMINATOR})
        separated_16_to_64 = OBSColumn(
            id='t11_8',
            name='Persons with marital status: separated and between 16 (included) and 64 (included) years of age',
            description='',
            aggregate='sum',
            type='Numeric',
            weight=5,
            tags=[tags['families'], tags['age_gender'], units['people'], spain],
            targets={pop_16_to_64: DENOMINATOR,
                     separated: DENOMINATOR})
        separated_over_64 = OBSColumn(
            id='t11_9',
            name='Persons with marital status: separated and over 64 years of age',
            description='',
            aggregate='sum',
            type='Numeric',
            weight=5,
            tags=[tags['families'], tags['age_gender'], units['people'], spain],
            targets={pop_over_64: DENOMINATOR,
                     separated: DENOMINATOR})
        divorced_under_16 = OBSColumn(
            id='t11_10',
            name='Persons with marital status: divorced and under 16 years of age',
            description='',
            aggregate='sum',
            type='Numeric',
            weight=5,
            tags=[tags['families'], tags['age_gender'], units['people'], spain],
            targets={pop_under_16: DENOMINATOR,
                     divorced: DENOMINATOR})
        divorced_16_to_64 = OBSColumn(
            id='t11_11',
            name='Persons with marital status: divorced and between 16 (included) and 64 (included) years of age',
            description='',
            aggregate='sum',
            type='Numeric',
            weight=5,
            tags=[tags['families'], tags['age_gender'], units['people'], spain],
            targets={pop_16_to_64: DENOMINATOR,
                     divorced: DENOMINATOR})
        divorced_over_64 = OBSColumn(
            id='t11_12',
            name='Persons with marital status: divorced and over 64 years of age',
            description='',
            aggregate='sum',
            type='Numeric',
            weight=5,
            tags=[tags['families'], tags['age_gender'], units['people'], spain],
            targets={pop_over_64: DENOMINATOR,
                     divorced: DENOMINATOR})
        widowed_under_16 = OBSColumn(
            id='t11_13',
            name='Persons with marital status: widowed and under 16 years of age',
            description='',
            aggregate='sum',
            type='Numeric',
            weight=5,
            tags=[tags['families'], tags['age_gender'], units['people'], spain],
            targets={pop_under_16: DENOMINATOR,
                     widowed: DENOMINATOR})
        widowed_16_to_64 = OBSColumn(
            id='t11_14',
            name='Persons with marital status: widowed and between 16 (included) and 64 (included) years of age',
            description='',
            aggregate='sum',
            type='Numeric',
            weight=5,
            tags=[tags['families'], tags['age_gender'], units['people'], spain],
            targets={pop_16_to_64: DENOMINATOR,
                     widowed: DENOMINATOR})
        widowed_over_64 = OBSColumn(
            id='t11_15',
            name='Persons with marital status: widowed and over 64 years of age',
            description='',
            aggregate='sum',
            type='Numeric',
            weight=5,
            tags=[tags['families'], tags['age_gender'], units['people'], spain],
            targets={pop_over_64: DENOMINATOR,
                     widowed: DENOMINATOR})
        illiterate = OBSColumn(
            id='t12_1',
            name='Illiterate persons',
            description='',
            aggregate='sum',
            type='Numeric',
            weight=5,
            tags=[tags['education'], units['people'], spain],
            targets={total_pop: DENOMINATOR})
        without_studies = OBSColumn(
            id='t12_2',
            name='Persons without studies',
            description='',
            aggregate='sum',
            type='Numeric',
            weight=5,
            tags=[tags['education'], units['people'], spain],
            targets={total_pop: DENOMINATOR})
        first_level_studies = OBSColumn(
            id='t12_3',
            name='Persons with first level studies',
            description='',
            aggregate='sum',
            type='Numeric',
            weight=5,
            tags=[tags['education'], units['people'], spain],
            targets={total_pop: DENOMINATOR})
        second_level_studies = OBSColumn(
            id='t12_4',
            name='Persons with second level studies',
            description='',
            aggregate='sum',
            type='Numeric',
            weight=5,
            tags=[tags['education'], units['people'], spain],
            targets={total_pop: DENOMINATOR})
        third_level_studies = OBSColumn(
            id='t12_5',
            name='Persons with third level studies',
            description='',
            aggregate='sum',
            type='Numeric',
            weight=5,
            tags=[tags['education'], units['people'], spain],
            targets={total_pop: DENOMINATOR})
        no_education_info_under_16 = OBSColumn(
            id='t12_6',
            name='Persons without information regarding their educational level (aged under 16 years)',
            description='',
            aggregate='sum',
            type='Numeric',
            weight=5,
            tags=[tags['education'], tags['age_gender'], units['people'], spain],
            targets={pop_under_16: DENOMINATOR})
        illiterate_male_pop = OBSColumn(
            id='t13_1',
            name='Illiterate males',
            description='',
            aggregate='sum',
            type='Numeric',
            weight=5,
            tags=[tags['education'], tags['age_gender'], units['people'], spain],
            targets={male_pop: DENOMINATOR,
                     illiterate: DENOMINATOR})
        illiterate_female_pop = OBSColumn(
            id='t13_2',
            name='Illiterate females',
            description='',
            aggregate='sum',
            type='Numeric',
            weight=5,
            tags=[tags['education'], tags['age_gender'], units['people'], spain],
            targets={female_pop: DENOMINATOR,
                     illiterate: DENOMINATOR})
        male_without_studies = OBSColumn(
            id='t13_3',
            name='Males without studies',
            description='',
            aggregate='sum',
            type='Numeric',
            weight=5,
            tags=[tags['education'], tags['age_gender'], units['people'], spain],
            targets={male_pop: DENOMINATOR,
                     without_studies: DENOMINATOR})
        female_without_studies = OBSColumn(
            id='t13_4',
            name='Females without studies',
            description='',
            aggregate='sum',
            type='Numeric',
            weight=5,
            tags=[tags['education'], tags['age_gender'], units['people'], spain],
            targets={female_pop: DENOMINATOR,
                     without_studies: DENOMINATOR})
        male_first_level_studies = OBSColumn(
            id='t13_5',
            name='Males with first level studies',
            description='',
            aggregate='sum',
            type='Numeric',
            weight=5,
            tags=[tags['education'], tags['age_gender'], units['people'], spain],
            targets={male_pop: DENOMINATOR,
                     first_level_studies: DENOMINATOR})
        female_first_level_studies = OBSColumn(
            id='t13_6',
            name='Females with first level studies',
            description='',
            aggregate='sum',
            type='Numeric',
            weight=5,
            tags=[tags['education'], tags['age_gender'], units['people'], spain],
            targets={female_pop: DENOMINATOR,
                     first_level_studies: DENOMINATOR})
        male_second_level_studies = OBSColumn(
            id='t13_7',
            name='Males with second level studies',
            description='',
            aggregate='sum',
            type='Numeric',
            weight=5,
            tags=[tags['education'], tags['age_gender'], units['people'], spain],
            targets={male_pop: DENOMINATOR,
                     second_level_studies: DENOMINATOR})
        female_second_level_studies = OBSColumn(
            id='t13_8',
            name='Females with second level studies',
            description='',
            aggregate='sum',
            type='Numeric',
            weight=5,
            tags=[tags['education'], tags['age_gender'], units['people'], spain],
            targets={female_pop: DENOMINATOR,
                     second_level_studies: DENOMINATOR})
        male_third_level_studies = OBSColumn(
            id='t13_9',
            name='Males with third level studies',
            description='',
            aggregate='sum',
            type='Numeric',
            weight=5,
            tags=[tags['education'], tags['age_gender'], units['people'], spain],
            targets={male_pop: DENOMINATOR,
                     third_level_studies: DENOMINATOR})
        female_third_level_studies = OBSColumn(
            id='t13_10',
            name='Females with third level studies',
            description='',
            aggregate='sum',
            type='Numeric',
            weight=5,
            tags=[tags['education'], tags['age_gender'], units['people'], spain],
            targets={female_pop: DENOMINATOR,
                     third_level_studies: DENOMINATOR})
        male_no_education_info_under_16 = OBSColumn(
            id='t13_11',
            name='Males without information regarding their educational level (under 16 years of age)',
            description='',
            aggregate='sum',
            type='Numeric',
            weight=5,
            tags=[tags['education'], tags['age_gender'], units['people'], spain],
            targets={male_pop: DENOMINATOR,
                     no_education_info_under_16: DENOMINATOR})
        female_no_education_info_under_16 = OBSColumn(
            id='t13_12',
            name='Females without information regarding their educational level  (under 16 years of age)',
            description='',
            aggregate='sum',
            type='Numeric',
            weight=5,
            tags=[tags['education'], tags['age_gender'], units['people'], spain],
            targets={female_pop: DENOMINATOR,
                     no_education_info_under_16: DENOMINATOR})
        illiterate_spanish_nationality = OBSColumn(
            id='t14_1',
            name='Persons with Spanish nationality and illiterate',
            description='',
            aggregate='sum',
            type='Numeric',
            weight=5,
            tags=[tags['education'], tags['nationality'], units['people'], spain],
            targets={illiterate: DENOMINATOR,
                     spanish_nationality: DENOMINATOR})
        illiterate_foreign_nationality = OBSColumn(
            id='t14_2',
            name='Persons with a foreign nationality and illiterate',
            description='',
            aggregate='sum',
            type='Numeric',
            weight=5,
            tags=[tags['education'], tags['nationality'], units['people'], spain],
            targets={illiterate: DENOMINATOR,
                     foreign_nationality: DENOMINATOR})
        without_studies_spanish_nationality = OBSColumn(
            id='t14_3',
            name='Persons with Spanish nationality and without studies',
            description='',
            aggregate='sum',
            type='Numeric',
            weight=5,
            tags=[tags['education'], tags['nationality'], units['people'], spain],
            targets={without_studies: DENOMINATOR,
                     spanish_nationality: DENOMINATOR})
        without_studies_foreign_nationality = OBSColumn(
            id='t14_4',
            name='Persons with a foreign nationality and without studies',
            description='',
            aggregate='sum',
            type='Numeric',
            weight=5,
            tags=[tags['education'], tags['nationality'], units['people'], spain],
            targets={without_studies: DENOMINATOR,
                     foreign_nationality: DENOMINATOR})
        first_level_studies_spanish_nationality = OBSColumn(
            id='t14_5',
            name='Persons with Spanish nationality and with first level studies',
            description='',
            aggregate='sum',
            type='Numeric',
            weight=5,
            tags=[tags['education'], tags['nationality'], units['people'], spain],
            targets={first_level_studies: DENOMINATOR,
                     spanish_nationality: DENOMINATOR})
        first_level_studies_foreign_nationality = OBSColumn(
            id='t14_6',
            name='Persons with a foreign nationality and with first level studies',
            description='',
            aggregate='sum',
            type='Numeric',
            weight=5,
            tags=[tags['education'], tags['nationality'], units['people'], spain],
            targets={first_level_studies: DENOMINATOR,
                     foreign_nationality: DENOMINATOR})
        second_level_studies_spanish_nationality = OBSColumn(
            id='t14_7',
            name='Persons with Spanish nationality and with second level studies',
            description='',
            aggregate='sum',
            type='Numeric',
            weight=5,
            tags=[tags['education'], tags['nationality'], units['people'], spain],
            targets={second_level_studies: DENOMINATOR,
                     spanish_nationality: DENOMINATOR})
        second_level_studies_foreign_nationality = OBSColumn(
            id='t14_8',
            name='Persons with a foreign nationality and with second level studies',
            description='',
            aggregate='sum',
            type='Numeric',
            weight=5,
            tags=[tags['education'], tags['nationality'], units['people'], spain],
            targets={second_level_studies: DENOMINATOR,
                     foreign_nationality: DENOMINATOR})
        third_level_studies_spanish_nationality = OBSColumn(
            id='t14_9',
            name='Persons with Spanish nationality and with third level studies',
            description='',
            aggregate='sum',
            type='Numeric',
            weight=5,
            tags=[tags['education'], tags['nationality'], units['people'], spain],
            targets={third_level_studies: DENOMINATOR,
                     spanish_nationality: DENOMINATOR})
        third_level_studies_foreign_nationality = OBSColumn(
            id='t14_10',
            name='Persons with a foreign nationality and with third level studies',
            description='',
            aggregate='sum',
            type='Numeric',
            weight=5,
            tags=[tags['education'], tags['nationality'], units['people'], spain],
            targets={third_level_studies: DENOMINATOR,
                     foreign_nationality: DENOMINATOR})
        no_education_info_spanish_nationality_under_16 = OBSColumn(
            id='t14_11',
            name='Persons with Spanish nationality without information regarding '
            'their educational level (under 16 years of age)',
            description='',
            aggregate='sum',
            type='Numeric',
            weight=1,
            tags=[tags['education'], tags['nationality'], tags['age_gender'], units['people'], spain],
            targets={no_education_info_under_16: DENOMINATOR,
                     spanish_nationality: DENOMINATOR})
        no_education_info_foreign_nationality_under_16 = OBSColumn(
            id='t14_12',
            name='Persons with a foreign nationality without information '
            'regarding their educational level (under 16 years of age)',
            description='',
            aggregate='sum',
            type='Numeric',
            weight=1,
            tags=[tags['education'], tags['nationality'], tags['age_gender'], units['people'], spain],
            targets={no_education_info_under_16: DENOMINATOR,
                     spanish_nationality: DENOMINATOR})
        illiterate_16_to_64 = OBSColumn(
            id='t15_2',
            name='Persons aged between 16 (included) and 64 (included) years and illiterate',
            description='',
            aggregate='sum',
            type='Numeric',
            weight=5,
            tags=[tags['education'], tags['age_gender'], units['people'], spain],
            targets={pop_16_to_64: DENOMINATOR,
                     illiterate: DENOMINATOR})
        illiterate_over_64 = OBSColumn(
            id='t15_3',
            name='Persons aged over 64 years and illiterate',
            description='',
            aggregate='sum',
            type='Numeric',
            weight=5,
            tags=[tags['education'], tags['age_gender'], units['people'], spain],
            targets={pop_over_64: DENOMINATOR,
                     illiterate: DENOMINATOR})
        without_studies_16_to_64 = OBSColumn(
            id='t15_5',
            name='Persons aged between 16 (included) and 64 (included) years and without studies',
            description='',
            aggregate='sum',
            type='Numeric',
            weight=5,
            tags=[tags['education'], tags['age_gender'], units['people'], spain],
            targets={pop_16_to_64: DENOMINATOR,
                     without_studies: DENOMINATOR})
        without_studies_over_64 = OBSColumn(
            id='t15_6',
            name='Persons aged over 64 years and without studies',
            description='',
            aggregate='sum',
            type='Numeric',
            weight=5,
            tags=[tags['education'], tags['age_gender'], units['people'], spain],
            targets={pop_over_64: DENOMINATOR,
                     without_studies: DENOMINATOR})
        first_level_studies_16_to_64 = OBSColumn(
            id='t15_8',
            name='Persons aged between 16 (included) and 64 (included) years and with first level studies',
            description='',
            aggregate='sum',
            type='Numeric',
            weight=5,
            tags=[tags['education'], tags['age_gender'], units['people'], spain],
            targets={pop_16_to_64: DENOMINATOR,
                     first_level_studies: DENOMINATOR})
        first_level_studies_over_64 = OBSColumn(
            id='t15_9',
            name='Persons aged over 64 years and with first level studies',
            description='',
            aggregate='sum',
            type='Numeric',
            weight=5,
            tags=[tags['education'], tags['age_gender'], units['people'], spain],
            targets={pop_over_64: DENOMINATOR,
                     first_level_studies: DENOMINATOR})
        second_level_studies_16_to_64 = OBSColumn(
            id='t15_11',
            name='Persons aged between 16 (included) and 64 (included) years and with second level studies',
            description='',
            aggregate='sum',
            type='Numeric',
            weight=5,
            tags=[tags['education'], tags['age_gender'], units['people'], spain],
            targets={pop_16_to_64: DENOMINATOR,
                     first_level_studies: DENOMINATOR})
        second_level_studies_over_64 = OBSColumn(
            id='t15_12',
            name='Persons aged over 64 years and with second level studies',
            description='',
            aggregate='sum',
            type='Numeric',
            weight=5,
            tags=[tags['education'], tags['age_gender'], units['people'], spain],
            targets={pop_over_64: DENOMINATOR,
                     first_level_studies: DENOMINATOR})
        third_level_studies_16_to_64 = OBSColumn(
            id='t15_14',
            name='Persons aged between 16 (included) and 64 (included) years and with third level studies',
            description='',
            aggregate='sum',
            type='Numeric',
            weight=5,
            tags=[tags['education'], tags['age_gender'], units['people'], spain],
            targets={pop_16_to_64: DENOMINATOR,
                     first_level_studies: DENOMINATOR})
        third_level_studies_over_64 = OBSColumn(
            id='t15_15',
            name='Persons aged over 64 years and with third level studies',
            description='',
            aggregate='sum',
            type='Numeric',
            weight=5,
            tags=[tags['education'], tags['age_gender'], units['people'], spain],
            targets={pop_over_64: DENOMINATOR,
                     first_level_studies: DENOMINATOR})
        no_education_info_under_16_2 = OBSColumn(
            id='t15_16',
            name='Persons aged under 16 years (information regarding the educational level is not available)',
            description='',
            aggregate='sum',
            type='Numeric',
            weight=0,
            tags=[tags['education'], tags['age_gender'], units['people'], spain],
            targets={pop_under_16: DENOMINATOR})
        dwellings = OBSColumn(
            id='t16_1',
            name='Total dwellings',
            description='',
            aggregate='sum',
            type='Numeric',
            weight=5,
            tags=[tags['housing'], units['housing_units'], spain])
        main_dwellings = OBSColumn(
            id='t17_1',
            name='Main dwellings',
            description='',
            aggregate='sum',
            type='Numeric',
            weight=5,
            tags=[tags['housing'], units['housing_units'], spain],
            targets={dwellings: DENOMINATOR})
        secondary_dwellings = OBSColumn(
            id='t17_2',
            name='Secondary dwellings',
            description='',
            aggregate='sum',
            type='Numeric',
            weight=5,
            tags=[tags['housing'], units['housing_units'], spain],
            targets={dwellings: DENOMINATOR})
        empty_dwellings = OBSColumn(
            id='t17_3',
            name='Empty dwellings',
            description='',
            aggregate='sum',
            type='Numeric',
            weight=5,
            tags=[tags['housing'], units['housing_units'], spain],
            targets={dwellings: DENOMINATOR})
        dwellings_owned_purchased_paid = OBSColumn(
            id='t18_1',
            name='Dwellings owned, by purchase, totally paid',
            description='',
            aggregate='sum',
            type='Numeric',
            weight=5,
            tags=[tags['housing'], units['housing_units'], spain],
            targets={dwellings: DENOMINATOR})
        dwellings_owned_purchased_outstanding = OBSColumn(
            id='t18_2',
            name='Dwellings owned, by purchase, with outstanding',
            description='',
            aggregate='sum',
            type='Numeric',
            weight=5,
            tags=[tags['housing'], units['housing_units'], spain],
            targets={dwellings: DENOMINATOR})
        dwellings_owned_inherited_donated = OBSColumn(
            id='t18_3',
            name='Dwellings owned, by inheritance or donation',
            description='',
            aggregate='sum',
            type='Numeric',
            weight=5,
            tags=[tags['housing'], units['housing_units'], spain],
            targets={dwellings: DENOMINATOR})
        dwellings_rented = OBSColumn(
            id='t18_4',
            name='Dwellings rented',
            description='',
            aggregate='sum',
            type='Numeric',
            weight=5,
            tags=[tags['housing'], units['housing_units'], spain],
            targets={dwellings: DENOMINATOR})
        dwellings_transferred_free_low_cost = OBSColumn(
            id='t18_5',
            name='Dwellings transferred for free or at low cost',
            description='',
            aggregate='sum',
            type='Numeric',
            weight=5,
            tags=[tags['housing'], units['housing_units'], spain],
            targets={dwellings: DENOMINATOR})
        dwellings_other_tenancy = OBSColumn(
            id='t18_6',
            name='Dwellings with another tenancy regime',
            description='',
            aggregate='sum',
            type='Numeric',
            weight=5,
            tags=[tags['housing'], units['housing_units'], spain],
            targets={dwellings: DENOMINATOR})
        dwellings_less_30m2 = OBSColumn(
            id='t19_1',
            name='Dwellings with less than 30m2',
            description='',
            aggregate='sum',
            type='Numeric',
            weight=5,
            tags=[tags['housing'], units['housing_units'], spain],
            targets={dwellings: DENOMINATOR})
        dwellings_30_to_45m2 = OBSColumn(
            id='t19_2',
            name='Dwellings between 30-45 m2',
            description='',
            aggregate='sum',
            type='Numeric',
            weight=5,
            tags=[tags['housing'], units['housing_units'], spain],
            targets={dwellings: DENOMINATOR})
        dwellings_46_to_60m2 = OBSColumn(
            id='t19_3',
            name='Dwellings between 46-60 m2',
            description='',
            aggregate='sum',
            type='Numeric',
            weight=5,
            tags=[tags['housing'], units['housing_units'], spain],
            targets={dwellings: DENOMINATOR})
        dwellings_61_to_75m2 = OBSColumn(
            id='t19_4',
            name='Dwellings between 61-75 m2',
            description='',
            aggregate='sum',
            type='Numeric',
            weight=5,
            tags=[tags['housing'], units['housing_units'], spain],
            targets={dwellings: DENOMINATOR})
        dwellings_76_to_90m2 = OBSColumn(
            id='t19_5',
            name='Dwellings between 76-90 m2',
            description='',
            aggregate='sum',
            type='Numeric',
            weight=5,
            tags=[tags['housing'], units['housing_units'], spain],
            targets={dwellings: DENOMINATOR})
        dwellings_91_to_105m2 = OBSColumn(
            id='t19_6',
            name='Dwellings between 91-105 m2',
            description='',
            aggregate='sum',
            type='Numeric',
            weight=5,
            tags=[tags['housing'], units['housing_units'], spain],
            targets={dwellings: DENOMINATOR})
        dwellings_106_to_120m2 = OBSColumn(
            id='t19_7',
            name='Dwellings between 106-120 m2',
            description='',
            aggregate='sum',
            type='Numeric',
            weight=5,
            tags=[tags['housing'], units['housing_units'], spain],
            targets={dwellings: DENOMINATOR})
        dwellings_121_to_150m2 = OBSColumn(
            id='t19_8',
            name='Dwellings between 121-150 m2',
            description='',
            aggregate='sum',
            type='Numeric',
            weight=5,
            tags=[tags['housing'], units['housing_units'], spain],
            targets={dwellings: DENOMINATOR})
        dwellings_151_to_180m2 = OBSColumn(
            id='t19_9',
            name='Dwellings between 151-180 m2',
            description='',
            aggregate='sum',
            type='Numeric',
            weight=5,
            tags=[tags['housing'], units['housing_units'], spain],
            targets={dwellings: DENOMINATOR})
        dwellings_180m2_more = OBSColumn(
            id='t19_10',
            name='Dwellings with more than 180 m2',
            description='',
            aggregate='sum',
            type='Numeric',
            weight=5,
            tags=[tags['housing'], units['housing_units'], spain],
            targets={dwellings: DENOMINATOR})
        dwellings_1_room = OBSColumn(
            id='t20_1',
            name='Dwellings with 1 room',
            description='',
            aggregate='sum',
            type='Numeric',
            weight=5,
            tags=[tags['housing'], units['housing_units'], spain],
            targets={dwellings: DENOMINATOR})
        dwellings_2_rooms = OBSColumn(
            id='t20_2',
            name='Dwellings with 2 rooms',
            description='',
            aggregate='sum',
            type='Numeric',
            weight=5,
            tags=[tags['housing'], units['housing_units'], spain],
            targets={dwellings: DENOMINATOR})
        dwellings_3_rooms = OBSColumn(
            id='t20_3',
            name='Dwellings with 3 rooms',
            description='',
            aggregate='sum',
            type='Numeric',
            weight=5,
            tags=[tags['housing'], units['housing_units'], spain],
            targets={dwellings: DENOMINATOR})
        dwellings_4_rooms = OBSColumn(
            id='t20_4',
            name='Dwellings with 4 rooms',
            description='',
            aggregate='sum',
            type='Numeric',
            weight=5,
            tags=[tags['housing'], units['housing_units'], spain],
            targets={dwellings: DENOMINATOR})
        dwellings_5_rooms = OBSColumn(
            id='t20_5',
            name='Dwellings with 5 rooms',
            description='',
            aggregate='sum',
            type='Numeric',
            weight=5,
            tags=[tags['housing'], units['housing_units'], spain],
            targets={dwellings: DENOMINATOR})
        dwellings_6_rooms = OBSColumn(
            id='t20_6',
            name='Dwellings with 6 rooms',
            description='',
            aggregate='sum',
            type='Numeric',
            weight=5,
            tags=[tags['housing'], units['housing_units'], spain],
            targets={dwellings: DENOMINATOR})
        dwellings_7_rooms = OBSColumn(
            id='t20_7',
            name='Dwellings with 7 rooms',
            description='',
            aggregate='sum',
            type='Numeric',
            weight=5,
            tags=[tags['housing'], units['housing_units'], spain],
            targets={dwellings: DENOMINATOR})
        dwellings_8_rooms = OBSColumn(
            id='t20_8',
            name='Dwellings with 8 rooms',
            description='',
            aggregate='sum',
            type='Numeric',
            weight=5,
            tags=[tags['housing'], units['housing_units'], spain],
            targets={dwellings: DENOMINATOR})
        dwellings_9_rooms_more = OBSColumn(
            id='t20_9',
            name='Dwellings with 9 or more rooms',
            description='',
            aggregate='sum',
            type='Numeric',
            weight=5,
            tags=[tags['housing'], units['housing_units'], spain],
            targets={dwellings: DENOMINATOR})
        households = OBSColumn(
            id='t21_1',
            name='Total households',
            description='',
            aggregate='sum',
            type='Numeric',
            weight=5,
            tags=[tags['families'], units['households'], spain])
        households_1_person = OBSColumn(
            id='t22_1',
            name='Households with 1 person',
            description='',
            aggregate='sum',
            type='Numeric',
            weight=5,
            tags=[tags['families'], units['households'], spain],
            targets={households: DENOMINATOR})
        households_2_people = OBSColumn(
            id='t22_2',
            name='Households with 2 persons',
            description='',
            aggregate='sum',
            type='Numeric',
            weight=5,
            tags=[tags['families'], units['households'], spain],
            targets={households: DENOMINATOR})
        households_3_people = OBSColumn(
            id='t22_3',
            name='Households with 3 persons',
            description='',
            aggregate='sum',
            type='Numeric',
            weight=5,
            tags=[tags['families'], units['households'], spain],
            targets={households: DENOMINATOR})
        households_4_people = OBSColumn(
            id='t22_4',
            name='Households with 4 persons',
            description='',
            aggregate='sum',
            type='Numeric',
            weight=5,
            tags=[tags['families'], units['households'], spain],
            targets={households: DENOMINATOR})
        households_5_people = OBSColumn(
            id='t22_5',
            name='Households with 5 persons',
            description='',
            aggregate='sum',
            type='Numeric',
            weight=5,
            tags=[tags['families'], units['households'], spain],
            targets={households: DENOMINATOR})
        households_6_more_people = OBSColumn(
            id='t22_6',
            name='Households with 6 or more persons',
            description='',
            aggregate='sum',
            type='Numeric',
            weight=5,
            tags=[tags['families'], units['households'], spain],
            targets={households: DENOMINATOR})
        columns = OrderedDict([
            ('total_pop', total_pop),
            ('male_pop', male_pop),
            ('female_pop', female_pop),
            ('pop_under_16', pop_under_16),
            ('pop_16_to_64', pop_16_to_64),
            ('pop_over_64', pop_over_64),
            ('spanish_nationality', spanish_nationality),
            ('foreign_nationality', foreign_nationality),
            ('spain_born', spain_born),
            ('eu_born', eu_born),
            ('europe_non_eu_born', europe_non_eu_born),
            ('african_born', african_born),
            ('central_south_american_caribbean_born', central_south_american_caribbean_born),
            ('north_american_born', north_american_born),
            ('asian_born', asian_born),
            ('oceania_born', oceania_born),
            ('spain_born_spanish_nationality', spain_born_spanish_nationality),
            ('spain_born_foreign_nationality', spain_born_foreign_nationality),
            ('eu_born_spanish_nationality', eu_born_spanish_nationality),
            ('eu_born_foreign_nationality', eu_born_foreign_nationality),
            ('europe_non_eu_born_spanish_nationality', europe_non_eu_born_spanish_nationality),
            ('europe_non_eu_born_foreign_nationality', europe_non_eu_born_foreign_nationality),
            ('african_born_spanish_nationality', african_born_spanish_nationality),
            ('african_born_foreign_nationality', african_born_foreign_nationality),
            ('central_south_american_caribbean_born_spanish_nationality',
             central_south_american_caribbean_born_spanish_nationality),
            ('central_south_american_caribbean_born_foreign_nationality',
             central_south_american_caribbean_born_foreign_nationality),
            ('north_american_born_spanish_nationality', north_american_born_spanish_nationality),
            ('north_american_born_foreign_nationality', north_american_born_foreign_nationality),
            ('asian_born_spanish_nationality', asian_born_spanish_nationality),
            ('asian_born_foreign_nationality', asian_born_foreign_nationality),
            ('oceania_born_spanish_nationality', oceania_born_spanish_nationality),
            ('oceania_born_foreign_nationality', oceania_born_foreign_nationality),
            ('males_under_16', males_under_16),
            ('males_16_to_64', males_16_to_64),
            ('males_over_64', males_over_64),
            ('females_under_16', females_under_16),
            ('females_16_to_64', females_16_to_64),
            ('females_over_64', females_over_64),
            ('males_spanish_nationality', males_spanish_nationality),
            ('males_foreign_nationality', males_foreign_nationality),
            ('females_spanish_nationality', females_spanish_nationality),
            ('females_foreign_nationality', females_foreign_nationality),
            ('spanish_nationality_under_16', spanish_nationality_under_16),
            ('foreign_nationality_under_16', foreign_nationality_under_16),
            ('spanish_nationality_16_to_64', spanish_nationality_16_to_64),
            ('foreign_nationality_16_to_64', foreign_nationality_16_to_64),
            ('spanish_nationality_over_64', spanish_nationality_over_64),
            ('foreign_nationality_over_64', foreign_nationality_over_64),
            ('unmarried', unmarried),
            ('married', married),
            ('separated', separated),
            ('divorced', divorced),
            ('widowed', widowed),
            ('unmarried_under_16', unmarried_under_16),
            ('unmarried_16_to_64', unmarried_16_to_64),
            ('unmarried_over_64', unmarried_over_64),
            ('married_under_16', married_under_16),
            ('married_16_to_64', married_16_to_64),
            ('married_over_64', married_over_64),
            ('separated_under_16', separated_under_16),
            ('separated_16_to_64', separated_16_to_64),
            ('separated_over_64', separated_over_64),
            ('divorced_under_16', divorced_under_16),
            ('divorced_16_to_64', divorced_16_to_64),
            ('divorced_over_64', divorced_over_64),
            ('widowed_under_16', widowed_under_16),
            ('widowed_16_to_64', widowed_16_to_64),
            ('widowed_over_64', widowed_over_64),
            ('illiterate', illiterate),
            ('without_studies', without_studies),
            ('first_level_studies', first_level_studies),
            ('second_level_studies', second_level_studies),
            ('third_level_studies', third_level_studies),
            ('no_education_info_under_16', no_education_info_under_16),
            ('illiterate_male_pop', illiterate_male_pop),
            ('illiterate_female_pop', illiterate_female_pop),
            ('male_without_studies', male_without_studies),
            ('female_without_studies', female_without_studies),
            ('male_first_level_studies', male_first_level_studies),
            ('female_first_level_studies', female_first_level_studies),
            ('male_second_level_studies', male_second_level_studies),
            ('female_second_level_studies', female_second_level_studies),
            ('male_third_level_studies', male_third_level_studies),
            ('female_third_level_studies', female_third_level_studies),
            ('male_no_education_info_under_16', male_no_education_info_under_16),
            ('female_no_education_info_under_16', female_no_education_info_under_16),
            ('illiterate_spanish_nationality', illiterate_spanish_nationality),
            ('illiterate_foreign_nationality', illiterate_foreign_nationality),
            ('without_studies_spanish_nationality', without_studies_spanish_nationality),
            ('without_studies_foreign_nationality', without_studies_foreign_nationality),
            ('first_level_studies_spanish_nationality', first_level_studies_spanish_nationality),
            ('first_level_studies_foreign_nationality', first_level_studies_foreign_nationality),
            ('second_level_studies_spanish_nationality', second_level_studies_spanish_nationality),
            ('second_level_studies_foreign_nationality', second_level_studies_foreign_nationality),
            ('third_level_studies_spanish_nationality', third_level_studies_spanish_nationality),
            ('third_level_studies_foreign_nationality', third_level_studies_foreign_nationality),
            ('no_education_info_spanish_nationality_under_16',
             no_education_info_spanish_nationality_under_16),
            ('no_education_info_foreign_nationality_under_16',
             no_education_info_foreign_nationality_under_16),
            ('illiterate_16_to_64', illiterate_16_to_64),
            ('illiterate_over_64', illiterate_over_64),
            ('without_studies_16_to_64', without_studies_16_to_64),
            ('without_studies_over_64', without_studies_over_64),
            ('first_level_studies_16_to_64', first_level_studies_16_to_64),
            ('first_level_studies_over_64', first_level_studies_over_64),
            ('second_level_studies_16_to_64', second_level_studies_16_to_64),
            ('second_level_studies_over_64', second_level_studies_over_64),
            ('third_level_studies_16_to_64', third_level_studies_16_to_64),
            ('third_level_studies_over_64', third_level_studies_over_64),
            ('no_education_info_under_16_2', no_education_info_under_16_2),
            ('dwellings', dwellings),
            ('main_dwellings', main_dwellings),
            ('secondary_dwellings', secondary_dwellings),
            ('empty_dwellings', empty_dwellings),
            ('dwellings_owned_purchased_paid', dwellings_owned_purchased_paid),
            ('dwellings_owned_purchased_outstanding', dwellings_owned_purchased_outstanding),
            ('dwellings_owned_inherited_donated', dwellings_owned_inherited_donated),
            ('dwellings_rented', dwellings_rented),
            ('dwellings_transferred_free_low_cost', dwellings_transferred_free_low_cost),
            ('dwellings_other_tenancy', dwellings_other_tenancy),
            ('dwellings_less_30m2', dwellings_less_30m2),
            ('dwellings_30_to_45m2', dwellings_30_to_45m2),
            ('dwellings_46_to_60m2', dwellings_46_to_60m2),
            ('dwellings_61_to_75m2', dwellings_61_to_75m2),
            ('dwellings_76_to_90m2', dwellings_76_to_90m2),
            ('dwellings_91_to_105m2', dwellings_91_to_105m2),
            ('dwellings_106_to_120m2', dwellings_106_to_120m2),
            ('dwellings_121_to_150m2', dwellings_121_to_150m2),
            ('dwellings_151_to_180m2', dwellings_151_to_180m2),
            ('dwellings_180m2_more', dwellings_180m2_more),
            ('dwellings_1_room', dwellings_1_room),
            ('dwellings_2_rooms', dwellings_2_rooms),
            ('dwellings_3_rooms', dwellings_3_rooms),
            ('dwellings_4_rooms', dwellings_4_rooms),
            ('dwellings_5_rooms', dwellings_5_rooms),
            ('dwellings_6_rooms', dwellings_6_rooms),
            ('dwellings_7_rooms', dwellings_7_rooms),
            ('dwellings_8_rooms', dwellings_8_rooms),
            ('dwellings_9_rooms_more', dwellings_9_rooms_more),
            ('households', households),
            ('households_1_person', households_1_person),
            ('households_2_people', households_2_people),
            ('households_3_people', households_3_people),
            ('households_4_people', households_4_people),
            ('households_5_people', households_5_people),
            ('households_6_more_people', households_6_more_people),
            ])

        for _, col in columns.iteritems():
            col.tags.append(source)
            col.tags.append(license)
        return columns


class LicenseTags(TagsTask):
    def version(self):
        return 1

    def tags(self):
        return [OBSTag(id='ine-license',
                name='National Statistics Institute (INE)',
                type='license',
                description='`INE website <http://www.ine.es>`_')
            ]


class SourceTags(TagsTask):
    def version(self):
        return 1

    def tags(self):
        return [
            OBSTag(
                id='ine-source',
                name='National Statistics Institute (INE) Legal Notice',
                type='source',
                description='More information `here <http://ine.es/ss/Satellite?L=1&c=Page&cid=1254735849170&p=1254735849170&pagename=Ayuda%2FINELayout#>`_')
        ]


class SeccionDataDownload(Task):

    URL = 'http://www.ine.es/en/censos2011_datos/indicadores_seccion_censal_csv_en.zip'
    # inside that URL, concatenate all CSVs together to get all seccions

    def run(self):
        self.output().makedirs()
        cmd = 'wget "{url}" -O {output_dir}.zip && ' \
                'mkdir -p {output_dir} && ' \
                'unzip -o {output_dir}.zip -d {output_dir} && ' \
                'tail -n +2 -q {output_dir}/*.csv > {output_csv}'.format(
                    url=self.URL,
                    output_dir=self.output().path.replace('.csv', ''),
                    output_csv=self.output().path)
        shell(cmd)

    def output(self):
        return LocalTarget(os.path.join('tmp', classpath(self), self.task_id) + '.csv')


class PopulationHouseholdsHousing(TableTask):

    def requires(self):
        return {
            'meta': SeccionColumns(),
            'geometa': GeometryColumns(),
            'data': SeccionDataDownload(),
        }

    def version(self):
        return 1

    def timespan(self):
        return '2011'

    def columns(self):
        '''
        Add the geoid (cusec_id) column into first position as expected
        '''
        metacols = self.input()['meta']
        cols = OrderedDict()
        cols['cusec_id'] = self.input()['geometa']['cusec_id']
        for key, col in metacols.iteritems():
            cols[key] = col
        return cols

    def populate(self):
        session = current_session()
        with self.input()['data'].open() as infile:
            for fields in csv.reader(infile):
                cusec = "'" + ''.join(fields[0:5]) + "'"
                fields = [f.replace('"', '') for f in fields[5:]]
                fields = [f or 'NULL' for f in fields]
                fields.insert(0, cusec)
                stmt = 'INSERT INTO {output} VALUES ({values})'.format(
                    output=self.output().table,
                    values=', '.join(fields))
                session.execute(stmt)


class FiveYearPopulationDownload(Task):

    URL = 'http://www.ine.es/pcaxisdl/t20/e245/p07/a2015/l0/0001.px'

    def run(self):
        self.output().makedirs()
        cmd = 'wget "{url}" -O "{output}"'.format(url=self.URL,
                                                  output=self.output().path)
        shell(cmd)

    def output(self):
        return LocalTarget(os.path.join('tmp', classpath(self), '0001.px'))


class FiveYearPopulationParse(Task):
    '''
    convert px file to csv
    '''

    def requires(self):
        return FiveYearPopulationDownload()

    def run(self):
        output = self.output()
        dimensions = []
        self.output().makedirs()
        with self.output().open('w') as outfile:
            section = None
            with self.input().open() as infile:
                for line in infile:
                    line = line.strip()
                    if line.startswith('VALUES'):
                        section = 'values'
                        dimensions.append([line.split('"')[1], [], 0])
                        line = line.split('=')[1]

                    if section == 'values':
                        dimensions[-1][1].extend([l.strip(';" ') for l in line.split(',') if l])
                        if line.endswith(';'):
                            section = None
                        continue

                    if line.startswith('DATA='):
                        section = 'data'
                        headers = [d[0] for d in dimensions[0:-1]]
                        headers.extend([h.strip(';" ') for h in dimensions.pop()[1] if h])
                        writer = csv.DictWriter(outfile, headers)
                        writer.writeheader()
                        continue

                    if section == 'data':
                        if line.startswith(';'):
                            continue

                        values = {}
                        for dimname, dimvalues, dimcnt in dimensions:
                            values[dimname] = dimvalues[dimcnt]
                        i = len(dimensions) - 1
                        while dimensions[i][2] + 2 > len(dimensions[i][1]):
                            dimensions[i][2] = 0
                            i -= 1
                        dimensions[i][2] += 1

                        for i, d in enumerate(line.split(' ')):
                            values[headers[len(dimensions) + i]] = d

                        writer.writerow(values)


    def output(self):
        return LocalTarget(os.path.join('tmp', classpath(self), '0001.csv'))


class FiveYearPopulationColumns(ColumnsTask):

    def version(self):
        return 10

    def requires(self):
        return {
            'seccion_columns': SeccionColumns(),
            'tags': SubsectionTags(),
            'sections': SectionTags(),
            'units': UnitTags(),
            'license': LicenseTags(),
            'source': SourceTags()
        }

    def columns(self):
        input_ = self.input()
        spain = input_['sections']['spain']
        tags = input_['tags']
        units = input_['units']
        license = input_['license']['ine-license']
        source = input_['source']['ine-source']
        session = current_session()
        total_pop = input_['seccion_columns']['total_pop'].get(session)
        columns = OrderedDict([
            ('gender', OBSColumn(
                type='Text',
                name='Gender',
                weight=0
            ))
        ])
        for i in xrange(0, 20):
            start = i * 5
            end = start + 4
            _id = 'pop_{start}_{end}'.format(start=start, end=end)
            columns[_id] = OBSColumn(
                type='Numeric',
                name='Population age {start} to {end}'.format(
                    start=start, end=end),
                targets={total_pop: DENOMINATOR},
                description='',
                aggregate='sum',
                weight=3,
                tags=[spain, tags['age_gender'], units['people'], license, source]
            )
        columns['pop_100_more'] = OBSColumn(
            type='Numeric',
            name='Population age 100 or more'.format(
                start=start, end=end),
            targets={total_pop: DENOMINATOR},
            description='',
            aggregate='sum',
            weight=3,
            tags=[tags['age_gender'], units['people'], spain, license, source]
        )

        return columns


class RawFiveYearPopulation(TempTableTask):
    '''
    Load csv into postgres
    '''

    def requires(self):
        return {
            'data': FiveYearPopulationParse(),
            'meta': FiveYearPopulationColumns(),
            'seccion_columns': SeccionColumns(),
            'geometa': GeometryColumns(),
        }

    def columns(self):
        '''
        Add the geoid (cusec_id) column into the second position as expected
        '''
        metacols = self.input()['meta']
        cols = OrderedDict()
        cols['gender'] = metacols.pop('gender')
        cols['cusec_id'] = self.input()['geometa']['cusec_id']
        cols['total_pop'] = self.input()['seccion_columns']['total_pop']
        for key, col in metacols.iteritems():
            cols[key] = col
        return cols

    def run(self):
        session = current_session()
        cols = ['{colname} {coltype}'.format(colname=colname,
                                             coltype=coltarget.get(session).type)
                for colname, coltarget in self.columns().iteritems()]
        create_table = 'CREATE TABLE {output} ({cols})'.format(
            cols=', '.join(cols),
            output=self.output().table
        )
        session.execute(create_table)
        session.commit()

        shell("cat '{input}' | psql -c '\\copy {output} FROM STDIN WITH CSV "
              "HEADER ENCODING '\"'\"'latin1'\"'\"".format(
                  output=self.output().table,
                  input=self.input()['data'].path
              ))


class FiveYearPopulation(TableTask):
    '''
    Keep only the "ambos sexos" entries
    '''

    def requires(self):
        return {
            'data': RawFiveYearPopulation(),
            'meta': FiveYearPopulationColumns(),
            'seccion_columns': SeccionColumns(),
            'geometa': GeometryColumns(),
        }

    def version(self):
        return 3

    def columns(self):
        '''
        Add the geoid (cusec_id) column into the second position as expected
        '''
        metacols = self.input()['meta']
        cols = OrderedDict()
        cols['cusec_id'] = self.input()['geometa']['cusec_id']
        cols['total_pop'] = self.input()['seccion_columns']['total_pop']
        for key, col in metacols.iteritems():
            if key == 'gender':
                continue
            cols[key] = col
        return cols

    def timespan(self):
        return '2015'

    def populate(self):
        session = current_session()
        session.execute('INSERT INTO {output} '
                        'SELECT {cols} FROM {input} '
                        "WHERE gender = 'Ambos Sexos'".format(
                            cols=', '.join(self.columns().keys()),
                            output=self.output().table,
                            input=self.input()['data'].table
                        ))


class FiveYearPopulationMeta(MetaWrapper):

    def tables(self):
        yield FiveYearPopulation()
        yield Geometry()<|MERGE_RESOLUTION|>--- conflicted
+++ resolved
@@ -77,13 +77,9 @@
             type="Geometry",
             weight=10,
             description='The smallest division of the Spanish Census.',
-<<<<<<< HEAD
-            tags=[sections['spain'], subsections['boundary'],source,license],
-=======
             tags=[sections['spain'], subsections['boundary'], source, license,
                   boundary_type['interpolation_boundary'],
                   boundary_type['cartographic_boundary']],
->>>>>>> d15cf047
         )
         cusec_id = OBSColumn(
             name=u"Secci\xf3n Censal",
