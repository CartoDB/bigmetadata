--- conflicted
+++ resolved
@@ -5,13 +5,8 @@
 from tasks.util import (ColumnsTask, TableTask, TagsTask, shell, classpath,
                         Shp2TempTableTask, current_session)
 
-<<<<<<< HEAD
-from tasks.tags import SectionTags, SubsectionTags, UnitTags
+from tasks.tags import SectionTags, SubsectionTags, UnitTags, BoundaryTags
 from tasks.meta import OBSColumn, GEOM_REF, GEOM_NAME, OBSTag
-=======
-from tasks.tags import SectionTags, SubsectionTags, UnitTags, BoundaryTags
-from tasks.meta import OBSColumn, GEOM_REF, OBSTag
->>>>>>> d15cf047
 
 from collections import OrderedDict
 import os
