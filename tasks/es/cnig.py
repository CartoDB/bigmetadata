# -*- coding: utf-8 -*-

from luigi import Task, Parameter, LocalTarget, WrapperTask

<<<<<<< HEAD
from tasks.base_tasks import (ColumnsTask, TableTask, TagsTask, Shp2TempTableTask, SimplifiedTempTableTask,
                              RepoFile)
=======
from lib.timespan import get_timespan

from tasks.base_tasks import ColumnsTask, TableTask, TagsTask, Shp2TempTableTask, SimplifiedTempTableTask
>>>>>>> fbdedecc
from tasks.util import shell, classpath

from tasks.tags import SectionTags, SubsectionTags, BoundaryTags
from tasks.meta import OBSColumn, GEOM_REF, GEOM_NAME, OBSTag, current_session

from shutil import copyfile
from collections import OrderedDict
import os


class DownloadGeometry(Task):

    seq = Parameter()
    # request url: http://centrodedescargas.cnig.es/CentroDescargas/descargaDir
    # arguments:
    # secDescDirLA:114023
    # pagActual:1
    # numTotReg:5
    # codSerieSel:CAANE
    URL = 'http://centrodedescargas.cnig.es/CentroDescargas/descargaDir?secDescDirLA={seq}&pagActual=1&numTotReg=5&codSerieSel=CAANE'

    def requires(self):
        return RepoFile(resource_id=self.task_id, version=self.version(), url=self.URL.format(seq=self.seq))

    def version(self):
        return 1

    def run(self):
        self.output().makedirs()
        copyfile(self.input().path, '{output}.zip'.format(output=self.output().path))
        shell('unzip -d {output} {output}.zip'.format(output=self.output().path))

    def output(self):
        return LocalTarget(os.path.join('tmp', classpath(self), self.seq).lower())


class ImportGeometry(Shp2TempTableTask):

    resolution = Parameter()
    timestamp = Parameter()
    id_aux = Parameter()  # X for Peninsula and Balearic Islands, Y for Canary Islands

    def requires(self):
        return DownloadGeometry(seq='114023')

    def input_shp(self):
        '''
        We don't know precise name of file inside zip archive beforehand, so
        use find to track it down.
        '''
        return shell("find '{dirpath}' -iname *_{resolution}_*_{aux}.shp | grep {timestamp}".format(
            dirpath=self.input().path,
            timestamp=self.timestamp,
            aux=self.id_aux,
            resolution=self.resolution
        )).strip()


class SimplifiedImportGeometry(SimplifiedTempTableTask):
    resolution = Parameter()
    timestamp = Parameter()
    id_aux = Parameter()  # X for Peninsula and Balearic Islands, Y for Canary Islands

    def requires(self):
        return ImportGeometry(resolution=self.resolution, timestamp=self.timestamp, id_aux=self.id_aux)


class LicenseTags(TagsTask):

    def version(self):
        return 1

    def tags(self):
        return [
            OBSTag(id='cnig-license',
                    name='License of CNIG',
                    type='license',
                   description='Royal Decree 663/2007, more information `here <https://www.cnig.es/propiedadIntelectual.do>`_.'
                    )]


class SourceTags(TagsTask):

    def version(self):
        return 1

    def tags(self):
        return [
            OBSTag(id='cnig-source',
                    name='National Center for Geographic Information (CNIG)',
                    type='source',
                    description='`The National Center for Geographic Information (CNIG) <https://www.cnig.es/>`_'
                    )]


class GeometryColumns(ColumnsTask):

    def version(self):
        return 5

    def requires(self):
        return {
            'sections': SectionTags(),
            'subsections': SubsectionTags(),
            'source': SourceTags(),
            'license': LicenseTags(),
            'boundary': BoundaryTags(),
        }

    def columns(self):
        input_ = self.input()
        sections = input_['sections']
        subsections = input_['subsections']
        source = input_['source']['cnig-source']
        license = input_['license']['cnig-license']
        boundary_type = input_['boundary']

        ccaa = OBSColumn(
            type='Geometry',
            name='Autonomous Community',
            weight=6,
            description='The first-level administrative subdivision of Spain. ',
            tags=[sections['spain'], subsections['boundary']],
        )
        prov = OBSColumn(
            type='Geometry',
            name='Province',
            weight=7,
            description='The second-level administrative subdivision of Spain, '
                        'used primarily as electoral districts and geographic '
                        'references.  Provinces do not cross between autonomous '
                        'communities.',
            tags=[sections['spain'], subsections['boundary'], boundary_type['cartographic_boundary'], boundary_type['interpolation_boundary']],
        )
        muni = OBSColumn(
            type='Geometry',
            name='Municipality',
            weight=8,
            description='The lowest level of territorial organization in Spain. '
                        'Municipal boundaries do not cross between provinces. ',
            tags=[sections['spain'], subsections['boundary'], boundary_type['cartographic_boundary'], boundary_type['interpolation_boundary']],
        )
        columns = OrderedDict([
            ('ccaa', ccaa),
            ('prov', prov),
            ('muni', muni),
        ])

        for _, col in columns.items():
            col.tags.append(source)
            col.tags.append(license)

        return columns


class GeomRefColumns(ColumnsTask):

    def version(self):
        return 1

    def requires(self):
        return {
            'geom_cols':GeometryColumns(),
            'subsections': SubsectionTags(),
            'sections': SectionTags(),
            }

    def columns(self):
        cols = OrderedDict()
        for colname, coltarget in self.input()['geom_cols'].items():
            cols['id_' + colname] = OBSColumn(
                type='Text',
                name='',
                weight=0,
                targets={coltarget: GEOM_REF},
            )
        return cols


class GeomNameColumns(ColumnsTask):

    def version(self):
        return 1

    def requires(self):
        return {
                'geom_cols':GeometryColumns(),
                'subsections':SubsectionTags(),
                'sections':SectionTags(),
            }

    def columns(self):
        cols = OrderedDict()
        for colname, coltarget in self.input()['geom_cols'].items():
            cols['name_' + colname] = OBSColumn(
                id='name_' + colname,
                type='Text',
                name='Proper name of {}'.format(colname),
                tags=[self.input()['subsections']['names'],self.input()['sections']['spain']],
                weight=1,
                targets={coltarget: GEOM_NAME},
            )
        return cols


class Geometry(TableTask):

    resolution = Parameter()
    timestamp = Parameter(default='20150101')

    def version(self):
        return 13

    def requires(self):
        return {
            'geom_columns': GeometryColumns(),
            'geomref_columns': GeomRefColumns(),
            'geomname_columns': GeomNameColumns(),
            'peninsula_data': SimplifiedImportGeometry(resolution=self.resolution,
                                                       timestamp=self.timestamp,
                                                       id_aux='x'),
            'canary_data': SimplifiedImportGeometry(resolution=self.resolution,
                                                    timestamp=self.timestamp,
                                                    id_aux='y')
        }

    def table_timespan(self):
        return get_timespan(str(self.timestamp))

    def columns(self):
        return OrderedDict([
            ('geom_ref', self.input()['geomref_columns']['id_' + self.resolution]),
            ('rotulo', self.input()['geomname_columns']['name_' + self.resolution]),
            ('the_geom', self.input()['geom_columns'][self.resolution])
        ])

    def geom_ref_colname(self):
        if self.resolution.lower() == 'ccaa':
            return 'id_ccaa'
        elif self.resolution.lower() == 'prov':
            return 'id_prov'
        elif self.resolution.lower() == 'muni':
            return 'id_ine'
        else:
            raise 'Unknown resolution {resolution}'.format(resolution=self.resolution)

    def populate(self):
        session = current_session()
        peninsula_query = 'INSERT INTO {output} ' \
                'SELECT {geom_ref_colname} geom_ref, rotulo, wkb_geometry the_geom ' \
                'FROM {input}'.format(
                    output=self.output().table,
                    input=self.input()['peninsula_data'].table,
                    geom_ref_colname=self.geom_ref_colname())
        canary_query = 'INSERT INTO {output} ' \
                'SELECT {geom_ref_colname} geom_ref, rotulo, wkb_geometry the_geom ' \
                'FROM {input}'.format(
                    output=self.output().table,
                    input=self.input()['canary_data'].table,
                    geom_ref_colname=self.geom_ref_colname())
        session.execute(peninsula_query)
        session.execute(canary_query)


class AllGeometries(WrapperTask):

    def requires(self):
        for resolution in ('ccaa', 'muni', 'prov', ):
            yield Geometry(resolution=resolution)<|MERGE_RESOLUTION|>--- conflicted
+++ resolved
@@ -2,14 +2,9 @@
 
 from luigi import Task, Parameter, LocalTarget, WrapperTask
 
-<<<<<<< HEAD
 from tasks.base_tasks import (ColumnsTask, TableTask, TagsTask, Shp2TempTableTask, SimplifiedTempTableTask,
                               RepoFile)
-=======
 from lib.timespan import get_timespan
-
-from tasks.base_tasks import ColumnsTask, TableTask, TagsTask, Shp2TempTableTask, SimplifiedTempTableTask
->>>>>>> fbdedecc
 from tasks.util import shell, classpath
 
 from tasks.tags import SectionTags, SubsectionTags, BoundaryTags
