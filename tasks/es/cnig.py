# -*- coding: utf-8 -*-

from luigi import Task, Parameter, LocalTarget, WrapperTask
from tasks.util import (ColumnsTask, TableTask, TagsTask, shell, classpath,
                        Shp2TempTableTask, current_session)

from tasks.tags import SectionTags, SubsectionTags, UnitTags, BoundaryTags
from tasks.meta import OBSColumn, GEOM_REF, OBSTag

from collections import OrderedDict
import os


class DownloadGeometry(Task):

    seq = Parameter()
    # request url: http://centrodedescargas.cnig.es/CentroDescargas/descargaDir
    # arguments:
    # secDescDirLA:114023
    # pagActual:1
    # numTotReg:5
    # codSerieSel:CAANE
    URL = 'http://centrodedescargas.cnig.es/CentroDescargas/descargaDir'

    def run(self):
        self.output().makedirs()
        shell('wget --post-data "secDescDirLA={seq}&pagActual=1&numTotReg=5&codSerieSel=CAANE" -O {output}.zip "{url}"'.format(
            output=self.output().path,
            url=self.URL,
            seq=self.seq))
        os.makedirs(self.output().path)
        shell('unzip -d {output} {output}.zip'.format(output=self.output().path))

    def output(self):
        return LocalTarget(os.path.join('tmp', classpath(self), self.seq).lower())


class ImportGeometry(Shp2TempTableTask):

    resolution = Parameter()
    timestamp = Parameter()
    id_aux = Parameter() #X for Peninsula and Balearic Islands, Y for Canary Islands

    def requires(self):
        return DownloadGeometry(seq='114023')

    def input_shp(self):
<<<<<<< HEAD
        path = os.path.join('SIANE_CARTO_BASE_S_3M', 'anual', self.timestamp,
                            'SE89_3_ADMIN_{resolution}_A_{aux}.shp'.format(
                                resolution=self.resolution.upper(),aux=self.id_aux).lower())
        return os.path.join(self.input().path, path)
=======
        '''
        We don't know precise name of file inside zip archive beforehand, so
        use find to track it down.
        '''
        return shell("find '{dirpath}' -iname *_{resolution}_*_{aux}.shp | grep {timestamp}".format(
            dirpath=self.input().path,
            timestamp=self.timestamp,
            aux=self.id_aux,
            resolution=self.resolution
        )).strip()
>>>>>>> 47b1f053


class LicenseTags(TagsTask):

    def version(self):
        return 1

    def tags(self):
        return [
            OBSTag(id='cnig-license',
                    name='License of CNIG',
                    type='license',
                   description='Royal Decree 663/2007, more information `here <https://www.cnig.es/propiedadIntelectual.do>`_.'
                    )]


class SourceTags(TagsTask):

    def version(self):
        return 1

    def tags(self):
        return [
            OBSTag(id='cnig-source',
                    name='National Center for Geographic Information (CNIG)',
                    type='source',
                    description='`The National Center for Geographic Information (CNIG) <https://www.cnig.es/>`_'
                    )]


class GeometryColumns(ColumnsTask):

    def version(self):
        return 5

    def requires(self):
        return {
            'sections': SectionTags(),
            'subsections': SubsectionTags(),
            'source': SourceTags(),
            'license': LicenseTags(),
            'boundary': BoundaryTags(),
        }

    def columns(self):
        input_ = self.input()
        sections = input_['sections']
        subsections = input_['subsections']
        source = input_['source']['cnig-source']
        license = input_['license']['cnig-license']
        boundary_type = input_['boundary']

        ccaa = OBSColumn(
            type='Geometry',
            name='Autonomous Community',
            weight=6,
            description='The first-level administrative subdivision of Spain. ',
            tags=[sections['spain'], subsections['boundary']],
        )
        prov = OBSColumn(
            type='Geometry',
            name='Province',
            weight=7,
            description='The second-level administrative subdivision of Spain, '
                        'used primarily as electoral districts and geographic '
                        'references.  Provinces do not cross between autonomous '
                        'communities.',
            tags=[sections['spain'], subsections['boundary'], boundary_type['cartographic_boundary'], boundary_type['interpolation_boundary']],
        )
        muni = OBSColumn(
            type='Geometry',
            name='Municipality',
            weight=8,
            description='The lowest level of territorial organization in Spain. '
                        'Municipal boundaries do not cross between provinces. ',
            tags=[sections['spain'], subsections['boundary'], boundary_type['cartographic_boundary'], boundary_type['interpolation_boundary']],
        )
        columns = OrderedDict([
            ('ccaa', ccaa),
            ('prov', prov),
            ('muni', muni),
        ])

        for _, col in columns.iteritems():
            col.tags.append(source)
            col.tags.append(license)

        return columns

class GeomRefColumns(ColumnsTask):

    def version(self):
        return 1

    def requires(self):
        return GeometryColumns()

    def columns(self):
        cols = OrderedDict()
        session = current_session()
        for colname, coltarget in self.input().iteritems():
            cols['id_' + colname] = OBSColumn(
                type='Text',
                name='',
                weight=0,
                targets={coltarget: GEOM_REF},
            )
        return cols


class Geometry(TableTask):

    resolution = Parameter()
    timestamp = Parameter(default='20150101')
    id_aux = Parameter()

    def version(self):
        return 10

    def requires(self):
        return {
            'geom_columns': GeometryColumns(),
            'geomref_columns': GeomRefColumns(),
<<<<<<< HEAD
            'data': ImportGeometry(resolution=self.resolution,
                                   timestamp=self.timestamp,
                                   id_aux=self.id_aux)
=======
            'peninsula_data': ImportGeometry(resolution=self.resolution,
                                   timestamp=self.timestamp,
                                   id_aux='x'),
            'canary_data': ImportGeometry(resolution=self.resolution,
                                   timestamp=self.timestamp,
                                   id_aux='y')
>>>>>>> 47b1f053
        }

    def timespan(self):
        return self.timestamp

    def columns(self):
        return OrderedDict([
            ('geom_ref', self.input()['geomref_columns']['id_' + self.resolution]),
            ('the_geom', self.input()['geom_columns'][self.resolution])
        ])

    def geom_ref_colname(self):
        if self.resolution.lower() == 'ccaa':
            return 'id_ccaa'
        elif self.resolution.lower() == 'prov':
            return 'id_prov'
        elif self.resolution.lower() == 'muni':
            return 'id_ine'
        else:
            raise 'Unknown resolution {resolution}'.format(resolution=self.resolution)

    def populate(self):
        session = current_session()
        peninsula_query = 'INSERT INTO {output} ' \
                'SELECT {geom_ref_colname} geom_ref, wkb_geometry the_geom ' \
                'FROM {input}'.format(
                    output=self.output().table,
                    input=self.input()['peninsula_data'].table,
                    geom_ref_colname=self.geom_ref_colname())
        canary_query = 'INSERT INTO {output} ' \
                'SELECT {geom_ref_colname} geom_ref, wkb_geometry the_geom ' \
                'FROM {input}'.format(
                    output=self.output().table,
                    input=self.input()['canary_data'].table,
                    geom_ref_colname=self.geom_ref_colname())
        session.execute(peninsula_query)
        session.execute(canary_query)

class AllGeometries(WrapperTask):

    def requires(self):
        for resolution in ('ccaa', 'muni', 'prov', ):
            for id_aux in ['x','y']:
                yield Geometry(resolution=resolution, id_aux=id_aux)<|MERGE_RESOLUTION|>--- conflicted
+++ resolved
@@ -45,12 +45,6 @@
         return DownloadGeometry(seq='114023')
 
     def input_shp(self):
-<<<<<<< HEAD
-        path = os.path.join('SIANE_CARTO_BASE_S_3M', 'anual', self.timestamp,
-                            'SE89_3_ADMIN_{resolution}_A_{aux}.shp'.format(
-                                resolution=self.resolution.upper(),aux=self.id_aux).lower())
-        return os.path.join(self.input().path, path)
-=======
         '''
         We don't know precise name of file inside zip archive beforehand, so
         use find to track it down.
@@ -61,7 +55,6 @@
             aux=self.id_aux,
             resolution=self.resolution
         )).strip()
->>>>>>> 47b1f053
 
 
 class LicenseTags(TagsTask):
@@ -176,7 +169,6 @@
 
     resolution = Parameter()
     timestamp = Parameter(default='20150101')
-    id_aux = Parameter()
 
     def version(self):
         return 10
@@ -185,18 +177,12 @@
         return {
             'geom_columns': GeometryColumns(),
             'geomref_columns': GeomRefColumns(),
-<<<<<<< HEAD
-            'data': ImportGeometry(resolution=self.resolution,
-                                   timestamp=self.timestamp,
-                                   id_aux=self.id_aux)
-=======
             'peninsula_data': ImportGeometry(resolution=self.resolution,
                                    timestamp=self.timestamp,
                                    id_aux='x'),
             'canary_data': ImportGeometry(resolution=self.resolution,
                                    timestamp=self.timestamp,
                                    id_aux='y')
->>>>>>> 47b1f053
         }
 
     def timespan(self):
@@ -239,5 +225,4 @@
 
     def requires(self):
         for resolution in ('ccaa', 'muni', 'prov', ):
-            for id_aux in ['x','y']:
-                yield Geometry(resolution=resolution, id_aux=id_aux)+            yield Geometry(resolution=resolution)