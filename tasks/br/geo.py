from luigi import Task, Parameter, WrapperTask

from tasks.util import (DownloadUnzipTask, shell, Shp2TempTableTask,
                        ColumnsTask, TableTask)
<<<<<<< HEAD
from tasks.meta import GEOM_REF, GEOM_NAME, OBSColumn, current_session
from tasks.tags import SectionTags, SubsectionTags
=======
from tasks.meta import GEOM_REF, OBSColumn, current_session
from tasks.tags import SectionTags, SubsectionTags, BoundaryTags
>>>>>>> d15cf047
from abc import ABCMeta
from collections import OrderedDict


GEO_M = 'municipios'
GEO_D = 'distritos'
GEO_S = 'subdistritos'
GEO_I = 'setores_censitarios'

GEOGRAPHIES = (
    GEO_M,
    GEO_D,
    GEO_S,
    GEO_I,
)

# English names
GEOGRAPHY_NAMES = {
    GEO_M: 'Counties',
    GEO_D: 'Districts',
    GEO_S: 'Subdistricts',
    GEO_I: 'Census tracts',
}

GEOGRAPHY_NAME_SINGULAR = {
    GEO_M: 'County',
    GEO_D: 'District',
    GEO_S: 'Subdistrict',
}

GEOGRAPHY_DESCS = {
    GEO_D: '',
    GEO_M: '',
    GEO_I: '',
    GEO_S: '',
}

GEOGRAPHY_CODES = {
    GEO_M: 'cd_geocodm',   # Counties eg: 1200203
    GEO_D: 'cd_geocodd',   # Districts, eg: 120020305
    GEO_S: 'cd_geocods',   # Subdistricts, eg: 12002030500
    GEO_I: 'cd_geocodi',   # Census tracts, eg: 120020305000030
}

GEOGRAPHY_PROPERNAMES = {
    GEO_M: 'nm_municip',            # Counties eg: 2700102 "Gua Branca"
    GEO_D: 'nm_distrit',            # Districts, eg: 270010205 "Gua Branca"
    GEO_S: 'nm_subdist',            # Subdistricts, eg: 27001020500 ""
    GEO_I: ['nm_micro','nm_meso'],  # Census tracts, eg: 270010205000012 "Serrana do Serto Alagoano", "Serto Alagoana"
}

REGION_TYPE = {
    'nm_micro': 'microregion',
    'nm_meso': 'mesoregion',
}

# 27 Federative Units
STATES = (
    'ac',
    'al',
    'am',
    'ap',
    'ba',
    'ce',
    'df',
    'es',
    'go',
    'ma',
    'mg',
    'ms',
    'mt',
    'pa',
    'pb',
    'pe',
    'pi',
    'pr',
    'rj',
    'rn',
    'ro',
    'rr',
    'rs',
    'sc',
    'se',
    'sp',
    'to'
)

DATA_STATES = (
    'ac',
    'al',
    'am',
    'ap',
    'ba',
    'ce',
    'df',
    'es',
    'go',
    'ma',
    'mg',
    'ms',
    'mt',
    'pa',
    'pb',
    'pe',
    'pi',
    'pr',
    'rj',
    'rn',
    'ro',
    'rr',
    'rs',
    'sc',
    'se',
    'sp_capital',
    'sp_exceto_a_capital',
    'to'
)

class BaseParams:
    __metaclass__ = ABCMeta

    resolution = Parameter(default=GEO_I)
    state = Parameter(default='ac')


class DownloadGeography(BaseParams, DownloadUnzipTask):

    PATH = 'ftp://geoftp.ibge.gov.br/organizacao_do_territorio/malhas_territoriais/malhas_de_setores_censitarios__divisoes_intramunicipais/censo_2010/setores_censitarios_shp/{state}/'

    FILENAME = '{state}_{resolution}.zip'

    def download(self):

        path = self.PATH.format(state=self.state)

        res = self.resolution
        if self.state == 'go': #exception here for go
            res = res.replace('_', '%20_')

        filename = self.FILENAME.format(state=self.state, resolution=res)

        shell('wget -O {output}.zip {url}'.format(
            output=self.output().path,
            url=path + filename
        ))


class ImportGeography(BaseParams, Shp2TempTableTask):

    def requires(self):
        return DownloadGeography(resolution=self.resolution, state=self.state)

    def input_shp(self):
        cmd = 'ls {input}/*.shp'.format(
            input=self.input().path
        )
        for shp in shell(cmd).strip().split('\n'):
            yield shp


class ImportAllStates(BaseParams, WrapperTask):

    def requires(self):
        for state in STATES:
            yield ImportGeography(state=state)


class ImportAllGeographies(BaseParams, WrapperTask):

    def requires(self):
        for resolution in GEOGRAPHIES:
            yield ImportGeography(resolution=resolution)


class GeographyColumns(ColumnsTask):

    resolution = Parameter()

    weights = {
        GEO_M: 4,
        GEO_D: 3,
        GEO_S: 2,
        GEO_I: 1,
    }

    def version(self):
<<<<<<< HEAD
        return 4
=======
        return 3
>>>>>>> d15cf047

    def requires(self):
        return {
            'sections': SectionTags(),
            'subsections': SubsectionTags(),
            'boundary': BoundaryTags(),
        }

    def columns(self):
        sections = self.input()['sections']
        subsections = self.input()['subsections']
<<<<<<< HEAD
        cols = OrderedDict()

=======
        boundary_type = self.input()['boundary']
>>>>>>> d15cf047
        geom = OBSColumn(
            id=self.resolution,
            type='Geometry',
            name=GEOGRAPHY_NAMES[self.resolution],
            description=GEOGRAPHY_DESCS[self.resolution],
            weight=self.weights[self.resolution],
            tags=[sections['br'], subsections['boundary'],boundary_type['interpolation_boundary'],
                  boundary_type['cartographic_boundary']],
        )
        geom_id = OBSColumn(
            id=self.resolution + '_id',
            type='Text',
            weight=0,
            targets={geom: GEOM_REF},
        )

        if self.resolution is not GEO_I:
            geom_name = OBSColumn(
                name="Name of the {}".format(GEOGRAPHY_NAMES[self.resolution]),
                type='Text',
                weight=1,
                tags=[sections['br'], subsections['names']],
                targets={geom: GEOM_NAME}
            )
            cols['geom_name'] = geom_name
        else:
            for resolution in GEOGRAPHIES:
                if resolution is not GEO_I:
                    cols['{}_name'.format(resolution)] = OBSColumn(
                        name="Name of the {}".format(GEOGRAPHY_NAME_SINGULAR[resolution]),
                        type='Text',
                        weight=1,
                        tags=[sections['br'], subsections['names']],
                        targets={geom: GEOM_NAME}

                    )
            for region in GEOGRAPHY_PROPERNAMES[GEO_I]:
                cols['{}'.format(region)] = OBSColumn(
                    id="Name of the {}".format(REGION_TYPE[region]),
                    type='Text',
                    weight=1,
                    tags=[sections['br'], subsections['names']],
                    targets={geom: GEOM_NAME}
                )
        cols['geom_id'] = geom_id
        cols['the_geom'] = geom

        return cols

class Geography(TableTask):

    resolution = Parameter()

    def version(self):
        return 2

    def requires(self):
        import_data = {}
        for state in STATES:
            import_data[state] = ImportGeography(state=state, resolution=self.resolution)
        return {
            'data': import_data,
            'columns': GeographyColumns(resolution=self.resolution)
        }

    def timespan(self):
        return 2010

    def columns(self):
        cols = OrderedDict()
        input_ = self.input()
        for colname, coltarget in input_['columns'].iteritems():
            cols[colname] = coltarget
        return cols

    def populate(self):
        session = current_session()
        for _, input_ in self.input()['data'].iteritems():
            intable = input_.table
            column_targets = self.columns()
            out_colnames = column_targets.keys()
            in_columns = ['"{}"::{}'.format(colname, ct.get(session).type)
                           for colname, ct in column_targets.iteritems()]
            session.execute('INSERT INTO {output} ({out_colnames}) '
                            'SELECT {in_columns} '
                            'FROM {input} '.format(
                                output=self.output().table,
                                out_colnames=', '.join(out_colnames),
                                in_columns=in_columns,
                                geo_codes=GEOGRAPHY_CODES[self.resolution],
                                geo_prop_name=GEOGRAPHY_PROPERNAMES[self.resolution],
                                input=intable))


class AllGeographies(BaseParams, WrapperTask):

    def requires(self):
        for resolution in GEOGRAPHIES:
            yield Geography(resolution=resolution)<|MERGE_RESOLUTION|>--- conflicted
+++ resolved
@@ -2,13 +2,8 @@
 
 from tasks.util import (DownloadUnzipTask, shell, Shp2TempTableTask,
                         ColumnsTask, TableTask)
-<<<<<<< HEAD
 from tasks.meta import GEOM_REF, GEOM_NAME, OBSColumn, current_session
 from tasks.tags import SectionTags, SubsectionTags
-=======
-from tasks.meta import GEOM_REF, OBSColumn, current_session
-from tasks.tags import SectionTags, SubsectionTags, BoundaryTags
->>>>>>> d15cf047
 from abc import ABCMeta
 from collections import OrderedDict
 
@@ -195,11 +190,7 @@
     }
 
     def version(self):
-<<<<<<< HEAD
         return 4
-=======
-        return 3
->>>>>>> d15cf047
 
     def requires(self):
         return {
@@ -211,12 +202,9 @@
     def columns(self):
         sections = self.input()['sections']
         subsections = self.input()['subsections']
-<<<<<<< HEAD
         cols = OrderedDict()
-
-=======
         boundary_type = self.input()['boundary']
->>>>>>> d15cf047
+
         geom = OBSColumn(
             id=self.resolution,
             type='Geometry',
