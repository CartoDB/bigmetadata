--- conflicted
+++ resolved
@@ -308,14 +308,11 @@
 
     def version(self):
         return 7
-<<<<<<< HEAD
 
     def targets(self):
         return {
             self.input()['geo'].obs_table: GEOM_REF,
         }
-=======
->>>>>>> cadc01d9
 
     def states(self):
         '''
