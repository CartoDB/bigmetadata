import os
import re
import json
import time
import requests
import subprocess
import importlib
import inspect
import zipfile
import gzip
import csv
import uuid

import urllib.request
from urllib.parse import quote_plus
from collections import OrderedDict
from datetime import date

from luigi import (Task, Parameter, LocalTarget, BoolParameter, IntParameter,
                   ListParameter, DateParameter, WrapperTask, Event)
from luigi.contrib.s3 import S3Target

from sqlalchemy.dialects.postgresql import JSON

from lib.util import digest_file
from lib.logger import get_logger

from tasks.meta import (OBSColumn, OBSTable, metadata, current_session,
<<<<<<< HEAD
                        session_commit, session_rollback)
from tasks.targets import (ColumnTarget, TagTarget, CartoDBTarget, PostgresTarget, TableTarget, RepoTarget)
=======
                        session_commit, session_rollback, GEOM_REF)
from tasks.targets import (ColumnTarget, TagTarget, CartoDBTarget, PostgresTarget, TableTarget)
>>>>>>> 6c44fd94
from tasks.util import (classpath, query_cartodb, sql_to_cartodb_table, underscore_slugify, shell,
                        create_temp_schema, unqualified_task_id, generate_tile_summary, uncompress_file,
                        copyfile)
from tasks.simplification import SIMPLIFIED_SUFFIX
from tasks.simplify import Simplify

LOGGER = get_logger(__name__)


class ColumnsTask(Task):
    '''
    The ColumnsTask provides a structure for generating metadata. The only
    required method is :meth:`~.ColumnsTask.columns`.
    The keys may be used as human-readable column names in tables based off
    this metadata, although that is not always the case. If the id of the
    :class:`OBSColumn <tasks.meta.OBSColumn>` is left blank, the dict's key will be used to
    generate it (qualified by the module).

    Also, conventionally there will be a requires method that brings in our
    standard tags: :class:`SectionTags <tasks.tags.SectionTags>`,
    :class:`SubsectionTags <tasks.tags.SubsectionTags>`, and
    :class:`UnitTags <tasks.tags.UnitTags>`.
    This is an example of defining several tasks as prerequisites: the outputs
    of those tasks will be accessible via ``self.input()[<key>]`` in other
    methods.

    This will update-or-create columns defined in it when run.  Whether a
    column is updated or not depends on whether it exists in the database with
    the same :meth:`~.ColumnsTask.version` number.
    '''

    def columns(self):
        '''
        This method must be overriden in subclasses.  It must return a
        :py:class:`collections.OrderedDict` whose values are all instances of
        :class:`OBSColumn <tasks.meta.OBSColumn>` and whose keys are all strings.
        '''
        raise NotImplementedError('Must return iterable of OBSColumns')

    def on_failure(self, ex):
        session_rollback(self, ex)
        super(ColumnsTask, self).on_failure(ex)

    def on_success(self):
        session_commit(self)

    def run(self):
        for _, coltarget in self.output().items():
            coltarget.update_or_create()

    def version(self):
        '''
        Returns a number that will be linked to the all
        :py:attr:`tasks.meta.OBSColumn.version` objects resulting from this
        task.  If this is identical to what's already in the database, the
        :class:`OBSColumn <tasks.meta.OBSColumn>` will not be replaced.
        '''
        return 0

    def prefix(self):
        if self.task_namespace and self.task_namespace != '__not_user_specified':
            splitted_namespace = self.task_namespace.split('.')
            # Backward compatibility to avoid rerun all the tasks
            # to me removed for the next rebuild
            if splitted_namespace[0] == 'tasks':
                splitted_namespace.pop(0)
                return '.'.join(splitted_namespace)
            else:
                return self.task_namespace
        else:
            return classpath(self)

    def output(self):
        session = current_session()

        # Return columns from database if the task is already finished
        if hasattr(self, '_colids') and self.complete():
            return OrderedDict([
                (colkey, ColumnTarget(session.query(OBSColumn).get(cid), self))
                for colkey, cid in self.colids.items()
            ])

        # Otherwise, run `columns` (slow!) to generate output
        already_in_session = [obj for obj in session]
        output = OrderedDict()

        input_ = self.input()
        for col_key, col in self.columns().items():
            if not isinstance(col, OBSColumn):
                raise RuntimeError(
                    'Values in `.columns()` must be of type OBSColumn, but '
                    '"{col}" is type {type}'.format(col=col_key, type=type(col)))
            if not col.version:
                col.version = self.version()
            col.id = '.'.join([self.prefix(), col.id or col_key])
            tags = self.tags(input_, col_key, col)
            if isinstance(tags, TagTarget):
                col.tags.append(tags)
            else:
                col.tags.extend(tags)

            output[col_key] = ColumnTarget(col, self)
        now_in_session = [obj for obj in session]
        for obj in now_in_session:
            if obj not in already_in_session:
                if obj in session:
                    session.expunge(obj)
        return output

    @property
    def colids(self):
        '''
        Return colids for the output columns, this can be cached
        '''
        if not hasattr(self, '_colids'):
            self._colids = OrderedDict([
                (colkey, ct._id) for colkey, ct in self.output().items()
            ])
        return self._colids

    def complete(self):
        '''
        Custom complete method that attempts to check if output exists, as is
        default, but in case of failure allows attempt to run dependencies (a
        missing dependency could result in exception on `output`).
        '''
        deps = self.deps()
        if deps and not all([d.complete() for d in deps]):
            return False
        else:
            # bulk check that all columns exist at proper version
            cnt = current_session().execute(
                '''
                SELECT COUNT(*)
                FROM observatory.obs_column
                WHERE id IN ('{ids}') AND version = '{version}'
                '''.format(
                    ids="', '".join(list(self.colids.values())),
                    version=self.version()
                )).fetchone()[0]
            return cnt == len(list(self.colids.values()))

    def tags(self, input_, col_key, col):
        '''
        Replace with an iterable of :class:`OBSColumn <tasks.meta.OBSColumn>`
        that should be applied to each column

        :param input_: A saved version of this class's :meth:`input <luigi.Task.input>`
        :param col_key: The key of the column this will be applied to.
        :param column: The :class:`OBSColumn <tasks.meta.OBSColumn>` these tags
                       will be applied to.
        '''
        return []


class TagsTask(Task):
    '''
    This will update-or-create :class:`OBSTag <tasks.meta.OBSTag>` objects
    int the database when run.

    The :meth:`~.TagsTask.tags` method must be overwritten.

    :meth:`~TagsTask.version` is used to control updates to the database.
    '''

    def tags(self):
        '''
        This method must be overwritten in subclasses.

        The return value must be an iterable of instances of
        :class:`OBSTag <tasks.meta.OBSTag>`.
        '''
        raise NotImplementedError('Must return iterable of OBSTags')

    def on_failure(self, ex):
        session_rollback(self, ex)
        super(TagsTask, self).on_failure(ex)

    def on_success(self):
        session_commit(self)

    def run(self):
        for _, tagtarget in self.output().items():
            tagtarget.update_or_create()

    def version(self):
        return 0

    def output(self):
        # if self.deps() and not all([d.complete() for d in self.deps()]):
        #    raise Exception('Must run prerequisites first')
        output = {}
        for tag in self.tags():
            orig_id = tag.id
            tag.id = '.'.join([classpath(self), orig_id])
            if not tag.version:
                tag.version = self.version()
            output[orig_id] = TagTarget(tag, self)
        return output

    def complete(self):
        '''
        Custom complete method that attempts to check if output exists, as is
        default, but in case of failure allows attempt to run dependencies (a
        missing dependency could result in exception on `output`).
        '''
        deps = self.deps()
        if deps and not all([d.complete() for d in deps]):
            return False
        else:
            return super(TagsTask, self).complete()


class TableToCartoViaImportAPI(Task):
    '''
    This task wraps :func:`~.util.sql_to_cartodb_table` to upload a table to
    a CARTO account specified in the ``.env`` file quickly using the Import
    API.

    :param table: The name of the table to upload, exclusive of schema.
    :param schema: Optional. The schema of the table to upload, defaults to
                   ``observatory``.
    :param force: Optional boolean.  Defaults to ``False``.  If ``True``, a
                  table of the same name existing remotely will be overwritten.
    '''

    force = BoolParameter(default=False, significant=False)
    schema = Parameter(default='observatory')
    username = Parameter(default=None, significant=False)
    api_key = Parameter(default=None, significant=False)
    outname = Parameter(default=None, significant=False)
    table = Parameter()
    columns = ListParameter(default=[])

    def run(self):
        carto_url = 'https://{}.carto.com'.format(self.username) if self.username else os.environ['CARTODB_URL']
        api_key = self.api_key if self.api_key else os.environ['CARTODB_API_KEY']
        try:
            os.makedirs(os.path.join('tmp', classpath(self)))
        except OSError:
            pass
        outname = self.outname or self.table
        tmp_file_path = os.path.join('tmp', classpath(self), outname + '.csv')
        if not self.columns:
            shell(r'''psql -c '\copy "{schema}".{tablename} TO '"'"{tmp_file_path}"'"'
                  WITH CSV HEADER' '''.format(
                      schema=self.schema,
                      tablename=self.table,
                      tmp_file_path=tmp_file_path,
                  ))
        else:
            shell(r'''psql -c '\copy (SELECT {columns} FROM "{schema}".{tablename}) TO '"'"{tmp_file_path}"'"'
                  WITH CSV HEADER' '''.format(
                      schema=self.schema,
                      tablename=self.table,
                      tmp_file_path=tmp_file_path,
                      columns=', '.join(self.columns),
                  ))
        curl_resp = shell(
            'curl -s -F privacy=public -F type_guessing=false '
            '  -F file=@{tmp_file_path} "{url}/api/v1/imports/?api_key={api_key}"'.format(
                tmp_file_path=tmp_file_path,
                url=carto_url,
                api_key=api_key
            ))
        try:
            import_id = json.loads(curl_resp)["item_queue_id"]
        except ValueError:
            raise Exception(curl_resp)
        while True:
            resp = requests.get('{url}/api/v1/imports/{import_id}?api_key={api_key}'.format(
                url=carto_url,
                import_id=import_id,
                api_key=api_key
            ))
            if resp.json()['state'] == 'complete':
                LOGGER.info("Waiting for import %s for %s", import_id, outname)
                break
            elif resp.json()['state'] == 'failure':
                raise Exception('Import failed: {}'.format(resp.json()))

            print(resp.json()['state'])
            time.sleep(1)

        # If CARTO still renames our table to _1, just force alter it
        if resp.json()['table_name'] != outname:
            query_cartodb('ALTER TABLE {oldname} RENAME TO {newname}'.format(
                oldname=resp.json()['table_name'],
                newname=outname,
                carto_url=carto_url,
                api_key=api_key,
            ))
            assert resp.status_code == 200

        # fix broken column data types -- alter everything that's not character
        # varying back to it
        try:
            session = current_session()
            resp = session.execute(
                '''
                SELECT att.attname,
                       pg_catalog.format_type(atttypid, NULL) AS display_type,
                       att.attndims
                FROM pg_attribute att
                  JOIN pg_class tbl ON tbl.oid = att.attrelid
                  JOIN pg_namespace ns ON tbl.relnamespace = ns.oid
                WHERE tbl.relname = '{tablename}'
                  AND pg_catalog.format_type(atttypid, NULL) NOT IN
                      ('character varying', 'text', 'user-defined', 'geometry')
                  AND att.attname IN (SELECT column_name from information_schema.columns
                                      WHERE table_schema='{schema}'
                                        AND table_name='{tablename}')
                  AND ns.nspname = '{schema}';
                '''.format(schema=self.schema,
                           tablename=self.table.lower())).fetchall()
            alter = ', '.join([
                " ALTER COLUMN {colname} SET DATA TYPE {data_type} "
                " USING NULLIF({colname}, '')::{data_type}".format(
                    colname=colname, data_type=data_type
                ) for colname, data_type, _ in resp])
            if alter:
                alter_stmt = 'ALTER TABLE {tablename} {alter}'.format(
                    tablename=outname,
                    alter=alter)
                LOGGER.info(alter_stmt)
                resp = query_cartodb(alter_stmt, api_key=api_key, carto_url=carto_url)
                if resp.status_code != 200:
                    raise Exception('could not alter columns for "{tablename}":'
                                    '{err}'.format(tablename=outname,
                                                   err=resp.text))
        except Exception as err:
            # in case of error, delete the uploaded but not-yet-properly typed
            # table
            self.output().remove(carto_url=carto_url, api_key=api_key)
            raise err

    def output(self):
        carto_url = 'https://{}.carto.com'.format(self.username) if self.username else os.environ['CARTODB_URL']
        api_key = self.api_key if self.api_key else os.environ['CARTODB_API_KEY']
        target = CartoDBTarget(self.outname or self.table, api_key=api_key, carto_url=carto_url)
        if self.force:
            target.remove(carto_url=carto_url, api_key=api_key)
            self.force = False
        return target


class TableToCarto(Task):

    force = BoolParameter(default=False, significant=False)
    schema = Parameter(default='observatory')
    table = Parameter()
    outname = Parameter(default=None)

    def run(self):
        json_colnames = []
        table = '.'.join([self.schema, self.table])
        if table in metadata.tables:
            cols = metadata.tables[table].columns
            for colname, coldef in list(cols.items()):
                coltype = coldef.type
                if isinstance(coltype, JSON):
                    json_colnames.append(colname)

        sql_to_cartodb_table(self.output().tablename, self.table, json_colnames,
                             schema=self.schema)
        self.force = False

    def output(self):
        if self.schema != 'observatory':
            table = '.'.join([self.schema, self.table])
        else:
            table = self.table
        if self.outname is None:
            self.outname = underscore_slugify(table)
        target = CartoDBTarget(self.outname)
        if self.force and target.exists():
            target.remove()
            self.force = False
        return target


class RepoFileUncompressTask(Task):
    '''
    Download a compressed file to location {output} and uncompresses it to the folder
    {output}.  Subclasses only need to define the following methods:
    :meth:`~.tasks.RepoFileUncompressTask.uncompress`
    :meth:`~.tasks.RepoFileUncompressTask.get_url`
    '''

    def version(self):
        return 1

    def requires(self):
        return RepoFile(resource_id=self.task_id, version=self.version(), url=self.get_url())

    def get_url(self):
        '''
        Subclasses must override this.
        '''
        raise NotImplementedError('RepoFileUncompressTask must define get_url()')

    def copy_from_repo(self):
        copyfile(self.input().path,
                 '{output}.{extension}'.format(output=self.output().path,
                                               extension=self.compressed_extension))

    def run(self):
        os.makedirs(self.output().path)
        try:
            self.copy_from_repo()
            self.uncompress()
        except:
            os.rmdir(self.output().path)
            raise

    def uncompress(self):
        '''
        Subclasses must override this.
        '''
        raise NotImplementedError('RepoFileUncompressTask must define uncompress()')

    def output(self):
        '''
        The default output location is in the ``tmp`` folder, in a subfolder
        derived from the subclass's :meth:`~.util.classpath` and its
        :attr:`~.task_id`.
        '''
        return LocalTarget(os.path.join('tmp', classpath(self), self.task_id))


class RepoFileUnzipTask(RepoFileUncompressTask):
    '''
    Download a zip file to location {output}.zip and unzip it to the folder
    {output}.
    '''
    compressed_extension = 'zip'

    def uncompress(self):
        uncompress_file(self.output().path)


class RepoFileGUnzipTask(RepoFileUncompressTask):
    '''
    Download a gz file to location {output}.gz and unzip it to the file
    {output}/task_id.{file_extension}.
    '''
    compressed_extension = 'gz'
    file_extension = Parameter(default='csv')

    def uncompress(self):
        gunzip = gzip.GzipFile('{output}.{extension}'.format(output=self.output().path,
                                                             extension=self.compressed_extension),
                               'rb')
        with open(os.path.join(self.output().path, '{filename}.{extension}'.format(
                filename=self.task_id, extension=self.file_extension)), 'wb') as outfile:
            outfile.write(gunzip.read())


class TempTableTask(Task):
    '''
    A Task that generates a table that will not be referred to in metadata.

    This is useful for intermediate processing steps that can benefit from the
    session guarantees of the ETL, as well as automatic table naming.

    :param force: Optional Boolean, ``False`` by default.  If ``True``, will
                  overwrite output table even if it exists already.
    '''

    force = BoolParameter(default=False, significant=False)

    def on_failure(self, ex):
        session_rollback(self, ex)
        super(TempTableTask, self).on_failure(ex)

    def on_success(self):
        session_commit(self)

    def run(self):
        '''
        Must be overriden by subclass.  Should create and populate a table
        named from ``self.output().table``

        If this completes without exceptions, the :func:`~.util.current_session
        will be committed; if there is an exception, it will be rolled back.
        '''
        raise Exception('Must override `run`')

    def output(self):
        '''
        By default, returns a :class:`~.targets.TableTarget` whose associated
        table lives in a special-purpose schema in Postgres derived using
        :func:`~.util.classpath`.
        '''
        return PostgresTarget(classpath(self), unqualified_task_id(self.task_id))


@TempTableTask.event_handler(Event.START)
def clear_temp_table(task):
    create_temp_schema(task)
    target = task.output()
    if task.force or target.empty():
        session = current_session()
        session.execute('DROP TABLE IF EXISTS "{schema}".{tablename}'.format(
            schema=classpath(task), tablename=unqualified_task_id(task.task_id)))
        session.flush()


class SimplifiedTempTableTask(TempTableTask):
    def get_table_id(self):
        '''
        Subclasses may override this method if an ETL task
        needs a custom table_id.

        Returns schema.tablename_without_hash
        '''
        return '.'.join([self.input().schema, '_'.join(self.input().tablename.split('_')[:-1])])

    def run(self):
        yield Simplify(schema=self.input().schema,
                       table=self.input().tablename,
                       table_id=self.get_table_id())

    def output(self):
        return PostgresTarget(self.input().schema,
                              self.input().tablename + SIMPLIFIED_SUFFIX)


class GdbFeatureClass2TempTableTask(TempTableTask):
    '''
    A task that extracts one vector shape layer from a geodatabase to a
    TempTableTask.
    '''

    feature_class = Parameter()

    def input_gdb(self):
        '''
        This method must be implemented by subclasses.  Should return a path
        to a GDB to convert to shapes.
        '''
        raise NotImplementedError("Must define `input_gdb` method")

    def run(self):
        shell('''
              PG_USE_COPY=yes ogr2ogr -f "PostgreSQL" PG:"dbname=$PGDATABASE \
              active_schema={schema}" -t_srs "EPSG:4326" -nlt MultiPolygon \
              -nln {tablename} {infile}
              '''.format(schema=self.output().schema,
                         infile=self.input_gdb(),
                         tablename=self.output().tablename))


class GeoFile2TempTableTask(TempTableTask):
    '''
    A task that loads :meth:`~.tasks.GeoFile2TempTableTask.input_files()`
    into a temporary Postgres table. That method must be overriden.
    '''

    encoding = Parameter(default='latin1', significant=False)
    other_options = ''

    def input_files(self):
        '''
        This method must be implemented by subclasses.  Should return either
        a path to a single file, or an iterable of paths to files.
        In that case, the first in the list will determine the schema.
        '''
        raise NotImplementedError("Must specify `input_files` method")

    def run(self):
        if isinstance(self.input_files(), str):
            files = [self.input_files()]
        else:
            files = self.input_files()
        schema = self.output().schema
        tablename = self.output().tablename
        operation = '-overwrite -lco OVERWRITE=yes -lco SCHEMA={schema} -lco PRECISION=no'.format(
            schema=schema)
        for geofile in files:
            # First we  try to import using utf8 as encoding if not able we
            # fallback to the encoding passed as parameter
            cmd = self.build_ogr_command(encoding='utf-8',
                                         schema=schema,
                                         tablename=tablename,
                                         input=geofile,
                                         operation=operation,
                                         other_options=self.other_options)
            output = shell(cmd)
            if self.utf8_error(output):
                cmd = self.build_ogr_command(encoding=self.encoding,
                                             schema=schema,
                                             tablename=tablename,
                                             input=geofile,
                                             operation=operation,
                                             other_options=self.other_options)
                shell(cmd)
            # We don't add lco (layer creation options) because in the append mode
            # are ignored
            operation = '-append '.format(schema=schema)

    def utf8_error(self, cmd_output):
        regex = re.compile('invalid byte sequence for encoding \"UTF8\"', re.IGNORECASE)
        return re.search(regex, cmd_output) is not None

    def build_ogr_command(self, **args):
        return 'PG_USE_COPY=yes PGCLIENTENCODING=UTF8 ' \
               'ogr2ogr --config SHAPE_ENCODING {encoding} -f PostgreSQL PG:"dbname=$PGDATABASE ' \
               'active_schema={schema}" -t_srs "EPSG:4326" ' \
               '{other_options} ' \
               '-nlt MultiPolygon -nln {table} ' \
               '{operation} \'{input}\' '.format(encoding=args['encoding'],
                                                 schema=args['schema'],
                                                 table=args['tablename'],
                                                 input=args['input'],
                                                 operation=args['operation'],
                                                 other_options=args['other_options'])


class CSV2TempTableTask(TempTableTask):
    '''
    A task that loads :meth:`~.tasks.CSV2TempTableTask.input_csv` into a
    temporary Postgres table.  That method must be overriden.

    Optionally, :meth:`~tasks.CSV2TempTableTask.coldef` can be overriden.

    Under the hood, uses postgres's ``COPY``.

    :param delimiter: Delimiter separating fields in the CSV.  Defaults to
                      ``,``.  Must be one character.
    :param has_header: Boolean as to whether first row has column names.
                       Defaults to ``True``.
    :param force: Boolean as to whether the task should be run even if the
                  temporary output already exists.
    '''

    delimiter = Parameter(default=',', significant=False)
    has_header = BoolParameter(default=True, significant=False)
    encoding = Parameter(default='utf8', significant=False)

    def input_csv(self):
        '''
        Must be overriden with a method that returns either a path to a CSV
        or an iterable of paths to CSVs.
        '''
        raise NotImplementedError("Must specify `input_csv` method")

    def coldef(self):
        '''
        Override this function to customize the column definitions in the table.
        Expected is an iterable of two-tuples.

        If not overriden:

        * All column types will be ``Text``
        * If :attr:`~.tasks.CSV2TempTableTask.has_header` is ``True``, then
          column names will come from the headers.
        * If :attr:`~.tasks.CSV2TempTableTask.has_header` is ``False``, then
          column names will be the postgres defaults.
        '''
        if isinstance(self.input_csv(), str):
            csvfile = self.input_csv()
        else:
            raise NotImplementedError("Cannot automatically determine colnames "
                                      "if several input CSVs.")

        with open('{csv}'.format(csv=csvfile), 'r', encoding=self.encoding) as f:
            header_row = next(csv.reader(f, delimiter=self.delimiter))
        return [(h, 'Text') for h in header_row]

    def read_method(self, fname):
        return 'cat "{input}"'.format(input=fname)

    def run(self):
        if isinstance(self.input_csv(), str):
            csvs = [self.input_csv()]
        else:
            csvs = self.input_csv()

        session = current_session()
        session.execute('CREATE TABLE {output} ({coldef})'.format(
            output=self.output().table,
            coldef=', '.join(['"{}" {}'.format(c[0], c[1]) for c in self.coldef()])
        ))
        session.commit()
        options = ['''
           DELIMITER '"'{delimiter}'"' ENCODING '"'{encoding}'"'
        '''.format(delimiter=self.delimiter,
                   encoding=self.encoding)]
        if self.has_header:
            options.append('CSV HEADER')
        try:
            for csvfile in csvs:
                shell(r'''{read_method} | psql -c '\copy {table} FROM STDIN {options}' '''.format(
                    read_method=self.read_method(csvfile),
                    table=self.output().table,
                    options=' '.join(options)
                ))
            self.after_copy()
        except:
            session.rollback()
            session.execute('DROP TABLE IF EXISTS {output}'.format(
                output=self.output().table))
            session.commit()
            raise

    def after_copy(self):
        pass


class LoadPostgresFromURL(TempTableTask):

    def load_from_url(self, url):
        '''
        Load psql at a URL into the database.

        Ignores tablespaces assigned in the SQL.
        '''
        shell('curl {url} | gunzip -c | grep -v default_tablespace | psql'.format(
            url=url))
        self.mark_done()

    def mark_done(self):
        session = current_session()
        session.execute('DROP TABLE IF EXISTS {table}'.format(
            table=self.output().table))
        session.execute('CREATE TABLE {table} AS SELECT now() creation_time'.format(
            table=self.output().table))


class LoadPostgresFromZipFile(TempTableTask):

    def load_from_zipfile(self, zipfile):
        shell('gunzip {zipfile} -c | grep -v default_tablespace | psql'.format(
            zipfile=zipfile))
        self.mark_done()

    # Used for Luigi to mark the Task as DONE
    # Create a small table for the output with the creation time
    def mark_done(self):
        session = current_session()
        session.execute('DROP TABLE IF EXISTS {table}'.format(
            table=self.output().table))
        session.execute('CREATE TABLE {table} AS SELECT now() creation_time'.format(
            table=self.output().table))


class TableTask(Task):
    '''
    This task creates a single output table defined by its name, path, and
    defined columns.

    :meth:`~.TableTask.timespan`, :meth:`~.TableTask.columns`, and
    :meth:`~.TableTask.populate` must be overwritten in subclasses.

    When run, this task will automatically create the table with a schema
    corresponding to the defined columns, with a unique name.  It will also
    generate all relevant metadata for the table, and link it to the columns.
    '''

    def _requires(self):
        reqs = super(TableTask, self)._requires()
        if self._testmode:
            return [r for r in reqs if isinstance(r, (TagsTask, TableTask, ColumnsTask))]
        else:
            return reqs

    def version(self):
        '''
        Must return a version control number, which is useful for forcing a
        re-run/overwrite without having to track down and delete output
        artifacts.
        '''
        return 0

    def on_failure(self, ex):
        session_rollback(self, ex)
        super(TableTask, self).on_failure(ex)

    def on_success(self):
        session_commit(self)
        super(TableTask, self).on_success()

    def columns(self):
        '''
        Must be overriden by subclasses.  Columns returned from this function
        determine the schema of the resulting :class:`~tasks.targets.TableTarget`.

        The return for this function should be constructed by selecting the
        desired columns from :class:`~tasks.base_tasks.ColumnTask`s, specified as
        inputs in :meth:`~.tasks.TableTask.requires()`

        Must return a :py:class:`~collections.OrderedDict` of
        (colname, :class:`~tasks.targets.ColumnTarget`) pairs.

        '''
        raise NotImplementedError('Must implement columns method that returns '
                                  'a dict of ColumnTargets')

    def populate(self):
        '''
        This method must populate (most often via ``INSERT``) the output table.

        For example:
        '''
        raise NotImplementedError('Must implement populate method that '
                                  'populates the table')

    def fake_populate(self, output):
        '''
        Put one empty row in the table
        '''
        session = current_session()
        session.execute('INSERT INTO {output} ({col}) VALUES (NULL)'.format(
            output=output.table,
            col=list(self._columns.keys())[0]
        ))

    def description(self):
        '''
        Optional description for the :class:`~tasks.meta.OBSTable`.  Not
        currently used anywhere.
        '''
        return None

    def targets(self):
        return {}

    def table_timespan(self):
        '''
        Must return an OBSTimespan instance that identifies the date range
        or point-in-time for this table.
        Must be implemented by subclass.
        '''
        raise NotImplementedError('Must return an OBSTimespan for table')

    def the_geom(self, output, colname):
        session = current_session()
        return session.execute(
            'SELECT ST_AsText( '
            '  ST_Intersection( '
            '    ST_MakeEnvelope(-179.999, -89.999, 179.999, 89.999, 4326), '
            '    ST_Multi( '
            '      ST_CollectionExtract( '
            '        ST_MakeValid( '
            '          ST_SnapToGrid( '
            '            ST_Buffer( '
            '              ST_Union( '
            '                ST_MakeValid( '
            '                  ST_Simplify( '
            '                    ST_SnapToGrid({geom_colname}, 0.3) '
            '                  , 0) '
            '                ) '
            '              ) '
            '            , 0.3, 2) '
            '          , 0.3) '
            '        ) '
            '      , 3) '
            '    ) '
            '  ) '
            ') the_geom '
            'FROM {output}'.format(
                geom_colname=colname,
                output=output.table
            )).fetchone()['the_geom']

    @property
    def _testmode(self):
        if os.environ.get('ENVIRONMENT') == 'test':
            return True
        return getattr(self, '_test', False)

    def run(self):
        LOGGER.info('getting output()')
        before = time.time()
        output = self.output()
        after = time.time()
        LOGGER.info('time: %s', after - before)

        LOGGER.info('update_or_create_table')
        before = time.time()
        output.update_or_create_table()
        after = time.time()
        LOGGER.info('time: %s', after - before)

        if self._testmode:
            LOGGER.info('fake_populate')
            before = time.time()
            self.fake_populate(output)
            after = time.time()
            LOGGER.info('time: %s', after - before)
        else:
            LOGGER.info('populate')
            before = time.time()
            self.populate()
            after = time.time()
            LOGGER.info('time: %s', after - before)

        before = time.time()
        LOGGER.info('update_or_create_metadata')
        output.update_or_create_metadata(_testmode=self._testmode)
        after = time.time()
        LOGGER.info('time: %s', after - before)

        LOGGER.info('analyzing the table %s', self.output().table)
        session = current_session()
        session.execute('ANALYZE {table}'.format(table=self.output().table))

        if not self._testmode:
            LOGGER.info('checking for null columns on %s', self.output().table)
            self.check_null_columns()

            LOGGER.info('checking for medians/averages without universe target on %s',
                        self.output().table)
            self.check_universe_in_aggregations()

            LOGGER.info('checking for table_to_table relations on %s',
                        self.output().table)
            self.check_table_to_table_relations()

            LOGGER.info('create_indexes')
            self.create_indexes(output)
            current_session().flush()

            LOGGER.info('create_geom_summaries')
            self.create_geom_summaries(output)

            LOGGER.info('checking for null columns on %s', self.output().table)
            self.check_null_columns()

            LOGGER.info('checking for medians/averages without universe target on %s',
                        self.output().table)
            self.check_universe_in_aggregations()

    def create_indexes(self, output):
        session = current_session()
        tablename = output.table
        for colname, coltarget in self._columns.items():
            col = coltarget._column
            index_type = col.index_type
            if index_type:
                index_name = '{}_{}_idx'.format(tablename.split('.')[-1], colname)
                session.execute('CREATE {unique} INDEX IF NOT EXISTS {index_name} ON {table} '
                                'USING {index_type} ({colname})'.format(
                                    unique='',
                                    index_type=index_type,
                                    index_name=index_name,
                                    table=tablename, colname=colname))

    def create_geom_summaries(self, output):
        geometry_columns = [
            (colname, coltarget._id) for colname, coltarget in
            self.columns().items() if coltarget._column.type.lower().startswith('geometry')
        ]

        if len(geometry_columns) == 0:
            return
        elif len(geometry_columns) > 1:
            raise Exception('Having more than one geometry column in one table '
                            'could lead to problematic behavior ')
        colname, colid = geometry_columns[0]
        # Use SQL directly instead of SQLAlchemy because we need the_geom set
        # on obs_table in this session
        current_session().execute("UPDATE observatory.obs_table "
                                  "SET the_geom = ST_GeomFromText('{the_geom}', 4326) "
                                  "WHERE id = '{id}'".format(
                                      the_geom=self.the_geom(output, colname),
                                      id=output._id
                                  ))
        generate_tile_summary(current_session(),
                              output._id, colid, output.table, colname)

    def check_null_columns(self):
        session = current_session()
        query = ('''
                 SELECT attname FROM pg_stats WHERE schemaname = 'observatory'
                 AND tablename = '{table}' AND null_frac = 1
                 '''.format(table=self.output()._tablename))
        result = session.execute(query).fetchall()

        if result:
            raise ValueError('The following columns of the table "{table}" contain only NULL values: {columns}'.format(
                table=self.output().table, columns=', '.join([x[0] for x in result])))

    def check_universe_in_aggregations(self):
        session = current_session()
        query = ('''
                 SELECT c.id, c.aggregate, STRING_AGG(COALESCE(cc.reltype,''), ',') reltype
                 FROM observatory.obs_table t
                 INNER JOIN observatory.obs_column_table ct ON t.id = ct.table_id
                 INNER JOIN observatory.obs_column c ON ct.column_id = c.id
                 FULL JOIN observatory.obs_column_to_column cc ON c.id = cc.source_id
                 WHERE t.tablename = '{table}'
                 AND c.aggregate IN ('average', 'median')
                 GROUP BY 1, 2
                 HAVING 'universe' <> ANY(ARRAY_AGG(COALESCE(LOWER(cc.reltype),'')))
                 '''.format(table=self.output()._tablename))
        result = session.execute(query).fetchall()

        if result:
            raise ValueError("The following columns of the table \"{table}\" are aggregated as 'median' or 'average' "
                             "but lack of 'universe' target: {columns}".format(
                                table=self.output().table, columns=', '.join([x[0] for x in result])))

    def check_table_to_table_relations(self):
        session = current_session()
        # Relations between tables defined as follows:
        # TABLE(SOURCE) -- COLUMN_TABLE(source) -- COLUMN_TO_COLUMN -- COLUMN_TABLE(target) -- TABLE(target)
        # that are not in OBS_TABLE_TO_TABLE
        check_missing_relations_query = ('''
                 SELECT DISTINCT ts.id || '.' || cs.id ||
                 ' / ' || tt.id || '.' || ct.id || ' (' || cc.reltype || ')' relation
                 FROM observatory.obs_table ts, observatory.obs_column_table cts, observatory.obs_column cs,
                 observatory.obs_column_to_column cc,
                 observatory.obs_table tt, observatory.obs_column_table ctt, observatory.obs_column ct
                 WHERE cc.reltype = 'geom_ref'  -- WARNING! only geom_ref reltype ATM
                 AND ts.tablename = '{table}'
                 AND ts.id = cts.table_id
                 AND cts.column_id = cs.id
                 AND cs.id = cc.source_id
                 AND cc.target_id = ct.id
                 AND ct.id = ctt.column_id
                 AND ctt.table_id = tt.id
                 AND NOT EXISTS (
                 SELECT 1
                 FROM observatory.obs_table_to_table ttt
                 WHERE ttt.source_id = ts.id
                 AND ttt.target_id = tt.id)
                 ''').format(table=self.output()._tablename)
        result = session.execute(check_missing_relations_query).fetchall()

        if result:
            raise ValueError('The table "{table}" lacks some table_to_table relations: {relations}'.format(
                table=self.output().table, relations=', '.join([x[0] for x in result])))

        # Relations in OBS_TABLE_TO_TABLE
        # that are not in the relations between tables defined as follows:
        # TABLE(SOURCE) -- COLUMN_TABLE(source) -- COLUMN_TO_COLUMN -- COLUMN_TABLE(target) -- TABLE(target)
        check_excess_relation_query = ('''
                 SELECT DISTINCT ttt.source_id || ' / '
                 || ttt.target_id || ' (' || ttt.reltype || ')' relation
                 FROM observatory.obs_table_to_table ttt, observatory.obs_table t
                 WHERE ttt.source_id = t.id
                 AND t.tablename = '{table}'
                 AND ttt.source_id <> ttt.target_id
                 AND NOT EXISTS (
                 SELECT 1
                 FROM observatory.obs_table ts, observatory.obs_column_table cts, observatory.obs_column cs,
                 observatory.obs_column_to_column cc,
                 observatory.obs_table tt, observatory.obs_column_table ctt, observatory.obs_column ct
                 WHERE cc.reltype = 'geom_ref'  -- WARNING! only geom_ref reltype ATM
                 AND ts.tablename = t.tablename
                 AND ts.id = cts.table_id
                 AND cts.column_id = cs.id
                 AND cs.id = cc.source_id
                 AND cc.target_id = ct.id
                 AND ct.id = ctt.column_id
                 AND ctt.table_id = tt.id
                 AND ts.id <> tt.id  -- avoid relationships between columns of the same table
                 AND NOT EXISTS (  -- avoid columns with the same id as columns in the target table
                 SELECT 1
                 FROM observatory.obs_column_table oct
                 WHERE oct.table_id = ts.id
                 AND oct.column_id = ct.id)
                 AND ttt.source_id = ts.id
                 AND ttt.reltype = cc.reltype
                 AND ttt.target_id = tt.id)
                 ''').format(table=self.output()._tablename)
        result = session.execute(check_excess_relation_query).fetchall()

        if result:
            raise ValueError('The following relations for table "{table}" need to be removed: {relations}'.format(
                table=self.output().table, relations=', '.join([x[0] for x in result])))

    def schema(self):
        return classpath(self)

    def name(self):
        return underscore_slugify(unqualified_task_id(self.task_id))

    def output(self):
        if not hasattr(self, '_columns'):
            self._columns = self.columns()

        tt = TableTarget(self.schema(),
                         self.name(),
                         OBSTable(description=self.description(),
                                  version=self.version(),
                                  table_timespan=self.table_timespan(),
                                  targets=self.targets()),
                         self._columns, self)
        return tt

    def complete(self):
        return TableTarget(self.schema(),
                           self.name(),
                           OBSTable(description=self.description(),
                                    version=self.version(),
                                    table_timespan=self.table_timespan()),
                           [], self).exists()


class RenameTables(Task):
    '''
    A one-time use task that renames all ID-instantiated data tables to their
    tablename.
    '''

    def run(self):
        session = current_session()
        for table in session.query(OBSTable):
            table_id = table.id
            tablename = table.tablename
            schema = '.'.join(table.id.split('.')[0:-1]).strip('"')
            table = table.id.split('.')[-1]
            resp = session.execute('SELECT COUNT(*) FROM information_schema.tables '
                                   "WHERE table_schema ILIKE '{schema}'  "
                                   "  AND table_name ILIKE '{table}' ".format(
                                       schema=schema,
                                       table=table))
            if int(resp.fetchone()[0]) > 0:
                resp = session.execute('SELECT COUNT(*) FROM information_schema.tables '
                                       "WHERE table_schema ILIKE 'observatory'  "
                                       "  AND table_name ILIKE '{table}' ".format(
                                           table=tablename))
                # new table already exists -- just drop it
                if int(resp.fetchone()[0]) > 0:
                    cmd = 'DROP TABLE {table_id} CASCADE'.format(table_id=table_id)
                    session.execute(cmd)
                else:
                    cmd = 'ALTER TABLE {old} RENAME TO {new}'.format(
                        old=table_id, new=tablename)
                    print(cmd)
                    session.execute(cmd)
                    cmd = 'ALTER TABLE "{schema}".{new} SET SCHEMA observatory'.format(
                        new=tablename, schema=schema)
                    print(cmd)
                    session.execute(cmd)
            else:
                resp = session.execute('SELECT COUNT(*) FROM information_schema.tables '
                                       "WHERE table_schema ILIKE 'public'  "
                                       "  AND table_name ILIKE '{table}' ".format(
                                           table=tablename))
                if int(resp.fetchone()[0]) > 0:
                    cmd = 'ALTER TABLE public.{new} SET SCHEMA observatory'.format(
                        new=tablename)
                    print(cmd)
                    session.execute(cmd)

        session.commit()
        self._complete = True

    def complete(self):
        return hasattr(self, '_complete')


class CreateGeomIndexes(Task):
    '''
    Make sure every table has a `the_geom` index.
    '''

    def run(self):
        session = current_session()
        resp = session.execute('SELECT DISTINCT geom_colname, geom_tablename '
                               'FROM observatory.obs_meta ')
        for colname, tablename in resp:
            index_name = '{}_{}_idx'.format(tablename, colname)
            resp = session.execute("SELECT to_regclass('observatory.{}')".format(
                index_name))
            if not resp.fetchone()[0]:
                session.execute('CREATE INDEX {index_name} ON observatory.{tablename} '
                                'USING GIST ({colname})'.format(
                                    index_name=index_name,
                                    tablename=tablename,
                                    colname=colname))
        session.commit()
        self._complete = True

    def complete(self):
        return getattr(self, '_complete', False)


class DropOrphanTables(Task):
    '''
    Remove tables that aren't documented anywhere in metadata.  Cleaning.
    '''

    force = BoolParameter(default=False)

    def run(self):
        session = current_session()
        resp = session.execute('''
SELECT table_name
FROM information_schema.tables
WHERE table_name LIKE 'obs_%'
  AND table_schema = 'observatory'
  AND table_name NOT IN (SELECT tablename FROM observatory.obs_table)
  AND LENGTH(table_name) = 44
''')
        for row in resp:
            tablename = row[0]
            if not self.force:
                cnt = session.execute(
                    'select count(*) from observatory.{}'.format(tablename)).fetchone()[0]
                if cnt > 0:
                    LOGGER.warn('not automatically dropping {}, it has {} rows'.format(
                        tablename, cnt))
                    continue
            session.execute('drop table observatory.{}'.format(tablename))
        session.commit()


class CleanMetadata(Task):
    '''
    Remove all columns, tables, and tags that have no references to other
    metadata entities.
    '''

    def run(self):
        session = current_session()

        clear_tables = '''
            DELETE FROM observatory.obs_table
            WHERE id NOT IN (SELECT DISTINCT table_id from observatory.obs_column_table)
        '''

        clear_columns = '''
            DELETE FROM observatory.obs_column
            WHERE id NOT IN (SELECT DISTINCT column_id from observatory.obs_column_table)
        '''

        clear_tags = '''
            DELETE FROM observatory.obs_tag
            WHERE id NOT IN (SELECT DISTINCT tag_id from observatory.obs_column_tag)
        '''

        for q in (clear_tables, clear_columns, clear_tags):
            session.execute(q)
        session.commit()

        self._complete = True

    def complete(self):
        return getattr(self, '_complete', False)


class Carto2TempTableTask(TempTableTask):
    '''
    Import a table from a CARTO account into a temporary table.

    :param subdomain: Optional. The subdomain the table resides in. Defaults
                       to ``observatory``.
    :param table: The name of the table to be imported.
    '''

    subdomain = Parameter(default='observatory')
    table = Parameter()

    TYPE_MAP = {
        'string': 'TEXT',
        'number': 'NUMERIC',
        'geometry': 'GEOMETRY',
        'date': 'TIMESTAMP',
    }

    @property
    def _url(self):
        return 'https://{subdomain}.carto.com/api/v2/sql'.format(
            subdomain=self.subdomain
        )

    def _query(self, **params):
        return requests.get(self._url, params=params)

    def _create_table(self):
        resp = self._query(
            q='SELECT * FROM {table} LIMIT 0'.format(table=self.table)
        )
        if resp.status_code != 200:
            raise Exception('Non-200 code (%s): %s', resp.status_code, resp.text)
        coltypes = dict([
            (k, self.TYPE_MAP[v['type']]) for k, v in resp.json()['fields'].items()
        ])
        resp = self._query(
            q='SELECT * FROM {table} LIMIT 0'.format(table=self.table),
            format='csv'
        )
        colnames = resp.text.strip().split(',')
        columns = ', '.join(['{colname} {type}'.format(
            colname=c,
            type=coltypes[c]
        ) for c in colnames])
        stmt = 'CREATE TABLE {table} ({columns})'.format(table=self.output().table,
                                                         columns=columns)
        shell("psql -c '{stmt}'".format(stmt=stmt))

    def _load_rows(self):
        url = self._url + '?q={q}&format={format}'.format(
            q=quote_plus('SELECT * FROM {table}'.format(table=self.table)),
            format='csv'
        )
        shell(r"curl '{url}' | "
              r"psql -c '\copy {table} FROM STDIN WITH CSV HEADER'".format(
                  table=self.output().table,
                  url=url))

    def run(self):
        self._create_table()
        self._load_rows()
        shell("psql -c 'CREATE INDEX ON {table} USING gist (the_geom)'".format(
            table=self.output().table,
        ))


class CustomTable(TempTableTask):

    measures = ListParameter()
    boundary = Parameter()

    def run(self):

        session = current_session()
        meta = '''
        SELECT numer_colname, numer_type, numer_geomref_colname, numer_tablename,
               geom_colname, geom_type, geom_geomref_colname, geom_tablename
        FROM observatory.obs_meta
        WHERE numer_id IN ('{measures}')
          AND geom_id = '{boundary}'
        '''.format(measures="', '".join(self.measures),
                   boundary=self.boundary)

        colnames = set()
        tables = set()
        where = set()
        coldefs = set()

        for row in session.execute(meta):
            numer_colname, numer_type, numer_geomref_colname, numer_tablename, \
                    geom_colname, geom_type, geom_geomref_colname, geom_tablename = row
            colnames.add('{}.{}'.format(numer_tablename, numer_colname))
            colnames.add('{}.{}'.format(geom_tablename, geom_colname))
            coldefs.add('{} {}'.format(numer_colname, numer_type))
            coldefs.add('{} {}'.format(geom_colname, geom_type))
            tables.add('observatory."{}"'.format(numer_tablename))
            tables.add('observatory."{}"'.format(geom_tablename))
            where.add('{}.{} = {}.{}'.format(numer_tablename, numer_geomref_colname,
                                             geom_tablename, geom_geomref_colname))

        create = '''
        CREATE TABLE {output} AS
        SELECT {colnames}
        FROM {tables}
        WHERE {where}
        '''.format(
            output=self.output().table,
            colnames=', '.join(colnames),
            tables=', '.join(tables),
            where=' AND '.join(where),
        )
        session.execute(create)


class ArchiveIPython(Task):

    timestamp = DateParameter(default=date.today())

    def run(self):
        self.output().makedirs()
        shell('tar -zcvf {output} --exclude=*.pdf --exclude=*.xml '
              '--exclude=*.gz --exclude=*.zip --exclude=*/tmp/* '
              'tmp/ipython'.format(
                  output=self.output().path))

    def output(self):
        return LocalTarget(os.path.join(
            'tmp', classpath(self), underscore_slugify(self.task_id) + '.gz'))


class BackupIPython(Task):

    timestamp = DateParameter(default=date.today())

    def requires(self):
        return ArchiveIPython(timestamp=self.timestamp)

    def run(self):
        shell('aws s3 cp {input} {output}'.format(
            input=self.input().path,
            output=self.output().path
        ))

    def output(self):
        path = 's3://cartodb-observatory-data/ipython/{}'.format(
            self.input().path.split(os.path.sep)[-1])
        print(path)
        return S3Target(path)


class GenerateRasterTiles(Task):

    table_id = Parameter()
    column_id = Parameter()

    force = BoolParameter(default=False, significant=False)

    def run(self):
        self._ran = True
        session = current_session()
        try:
            resp = session.execute('''SELECT tablename, colname
                               FROM observatory.obs_table t,
                                    observatory.obs_column_table ct,
                                    observatory.obs_column c
                               WHERE c.type ILIKE 'geometry%'
                                 AND c.id = '{column_id}'
                                 AND t.id = '{table_id}'
                                 AND c.id = ct.column_id
                                 AND t.id = ct.table_id'''.format(
                                     column_id=self.column_id,
                                     table_id=self.table_id
                                 ))
            tablename, colname = resp.fetchone()
            LOGGER.info('table_id: %s, column_id: %s, tablename: %s, colname: %s',
                        self.table_id, self.column_id, tablename, colname)
            generate_tile_summary(session, self.table_id, self.column_id,
                                  'observatory.' + tablename, colname)
            session.commit()
        except:
            session.rollback()
            raise

    def complete(self):
        if self.force and not hasattr(self, '_ran'):
            return False
        session = current_session()
        resp = session.execute('''
            SELECT COUNT(*)
            FROM observatory.obs_column_table_tile
            WHERE table_id = '{table_id}'
              AND column_id = '{column_id}'
        '''.format(table_id=self.table_id, column_id=self.column_id))
        numrows = resp.fetchone()[0]
        return numrows > 0


class GenerateAllRasterTiles(WrapperTask):

    force = BoolParameter(default=False, significant=False)

    def requires(self):
        session = current_session()
        resp = session.execute('''
            SELECT DISTINCT table_id, column_id
            FROM observatory.obs_table t,
                 observatory.obs_column_table ct,
                 observatory.obs_column c
            WHERE t.id = ct.table_id
              AND c.id = ct.column_id
              AND c.type ILIKE 'geometry%'
        ''')
        for table_id, column_id in resp:
            yield GenerateRasterTiles(table_id=table_id, column_id=column_id,
                                      force=self.force)


class MetaWrapper(WrapperTask):
    '''
    End-product wrapper for a set of tasks that should yield entries into the
    `obs_meta` table.
    '''

    params = {}

    def tables(self):
        raise NotImplementedError('''
          Must override `tables` with a function that yields TableTasks
                                  ''')

    def requires(self):
        for t in self.tables():
            assert isinstance(t, TableTask)
            yield t


class RunWrapper(WrapperTask):
    '''
    Run MetaWrapper for a specific module.
    '''

    wrapper = Parameter()

    def requires(self):
        module = 'tasks/' + self.wrapper.replace('.', '/')
        for task_klass, params in collect_meta_wrappers(test_module=module,
                                                        test_all=True):
            yield task_klass(**params)


class RunDiff(WrapperTask):
    '''
    Run MetaWrapper for all tasks that changed compared to master.
    '''

    compare = Parameter()
    test_all = BoolParameter(default=False)

    def requires(self):
        try:
            resp = shell("git diff '{compare}' --name-only | grep '^tasks'".format(
                compare=self.compare
            ))
        except subprocess.CalledProcessError:
            # No diffs
            return
        for line in resp.split('\n'):
            if not line:
                continue
            module = line.replace('.py', '')
            LOGGER.info(module)
            for task_klass, params in collect_meta_wrappers(test_module=module, test_all=self.test_all):
                yield task_klass(**params)


def cross(orig_list, b_name, b_list):
    result = []
    for orig_dict in orig_list:
        for b_val in b_list:
            new_dict = orig_dict.copy()
            new_dict[b_name] = b_val
            result.append(new_dict)
    return result


def collect_tasks(task_klass, test_module=None):
    '''
    Returns a set of task classes whose parent is the passed `TaskClass`.

    Can limit to scope of tasks within module.
    '''
    tasks = set()
    for dirpath, _, files in os.walk('tasks'):
        for filename in files:
            if test_module:
                if not os.path.join(dirpath, filename).startswith(test_module):
                    continue
            if filename.endswith('.py'):
                modulename = '.'.join([
                    dirpath.replace(os.path.sep, '.'),
                    filename.replace('.py', '')
                ])
                module = importlib.import_module(modulename)
                for _, obj in inspect.getmembers(module):
                    if inspect.isclass(obj) and issubclass(obj, task_klass) and obj != task_klass:
                        if test_module and obj.__module__ != modulename:
                            continue
                        else:
                            tasks.add((obj, ))
    return tasks


def collect_requirements(task):
    requirements = task._requires()
    for r in requirements:
        requirements.extend(collect_requirements(r))
    return requirements


def collect_meta_wrappers(test_module=None, test_all=True):
    '''
    Yield MetaWrapper and associated params for every MetaWrapper that has been
    touched by changes in test_module.

    Does not collect meta wrappers that have been affected by a change in a
    superclass.
    '''
    affected_task_classes = set([t[0] for t in collect_tasks(Task, test_module)])

    for t, in collect_tasks(MetaWrapper):
        outparams = [{}]
        for key, val in t.params.items():
            outparams = cross(outparams, key, val)
        req_types = None
        for params in outparams:
            # if the metawrapper itself is not affected, look at its requirements
            if t not in affected_task_classes:

                # generating requirements separately for each cross product is
                # too slow, just use the first one
                if req_types is None:
                    req_types = set([type(r) for r in collect_requirements(t(**params))])
                if not affected_task_classes.intersection(req_types):
                    continue
            yield t, params
            if not test_all:
                break


class CreateRepoTable(Task):
    schema = 'repository'
    table = 'source_repository'

    def run(self):
        session = current_session()

        try:
            create_schema = '''
                            CREATE SCHEMA IF NOT EXISTS "{schema}"
                            '''.format(schema=self.output().schema)
            session.execute(create_schema)

            create_table = '''
                            CREATE TABLE IF NOT EXISTS "{schema}".{table} (
                                id TEXT,
                                version NUMERIC,
                                checksum TEXT,
                                url TEXT,
                                path TEXT,
                                added TIMESTAMP,
                                PRIMARY KEY(id, version)
                            );
                            '''.format(schema=self.output().schema,
                                       table=self.output().tablename)
            session.execute(create_table)
            session.commit()
        except Exception as e:
            LOGGER.error('Error creating schema/table: %s', e)
            session.rollback()

    def output(self):
        return PostgresTarget(schema=self.schema, tablename=self.table, non_empty=False)


def base_downloader(url, output_path):
    urllib.request.urlretrieve(url, output_path)


class RepoFile(Task):
    resource_id = Parameter()
    url = Parameter()
    version = IntParameter()
    downloader = Parameter(default=base_downloader, significant=False)

    _repo_dir = 'repository'
    _new_file_name = str(uuid.uuid4())

    def requires(self):
        return CreateRepoTable()

    def run(self):
        self.output().makedirs()
        self._retrieve_remote_file()
        digest = digest_file(self.output().path)
        self._to_db(self.resource_id, self.version, digest, self.url, self.output().path)

    def _retrieve_remote_file(self):
        LOGGER.info('Downloading remote file')
        if os.path.isfile(self.output().path):
            os.remove(self.output().path)
        self.downloader(self.url, self.output().path)

    def _to_db(self, resource_id, version, checksum, url, path):
        LOGGER.info('Storing entry in repository')
        query = '''
                DELETE FROM "{schema}".{table}
                WHERE id = '{resource_id}' AND version = {version};
                '''.format(schema=self.input().schema,
                           table=self.input().tablename,
                           resource_id=resource_id,
                           version=version,
                           url=url,
                           checksum=checksum,
                           path=path)
        current_session().execute(query)
        query = '''
                INSERT INTO "{schema}".{table}
                    (id, version, url, checksum, path, added)
                SELECT '{resource_id}', {version}, '{url}', '{checksum}', '{path}', now();
                '''.format(schema=self.input().schema,
                           table=self.input().tablename,
                           resource_id=resource_id,
                           version=version,
                           url=url,
                           checksum=checksum,
                           path=path)
        current_session().execute(query)
        current_session().commit()

    def output(self):
<<<<<<< HEAD
        return RepoTarget(self.input().schema, self.input().tablename,
                          self._repo_dir, self.resource_id, self.version, self._new_file_name)
=======
        return LocalTarget(self._get_filepath())


class BaseInterpolationTask(TableTask):
    def requires(self):
        '''
        This method MUST be overriden in subclasses.
        Subclasses MUST define the following requirements
        (MUST return a dictionary with the following keys):

        'source_geom_columns'   a task with the source geometry columns
        'source_geom'           a task with the source geometries (interpolated from)
        'source_data_columns'   a task with the source data columns
        'source_data'           a task with the source data (interpolated from)
        'target_geom_columns'   a task with the target geometry columns
        'target_geom'           a task with the source geometries (interpolated to)
        'target_data_columns'   a task with the target data columns
        '''
        raise NotImplementedError('The requires method must be overriden in subclasses')

    def get_interpolation_parameters(self):
        '''
        This method MUST be overriden in subclasses.
        Subclasses MUST define the following parameters
        (MUST return a dictionary with the following keys):

        'source_data_geoid'     the name of the id column from the source data table
        'source_geom_geoid'     the name of the id column from the source geometries table
        'target_data_geoid'     the name of the id column from the target data table
        'target_geom_geoid'     the name of the id column from the target geometries table
        'source_geom_geomfield' the name of the geometry column from the source geometries table
        'target_geom_geomfield' the name of the geometry column from the target geometries table
        '''
        raise NotImplementedError('The get_interpolation_parameters method must be overriden in subclasses')

    def targets(self):
        return {
            self.input()['target_geom'].obs_table: GEOM_REF,
        }


class InterpolationTask(BaseInterpolationTask):
    '''
    This task interpolates the data for one geography level from the data/geometries from
    another geography level by computing the intersections and area relations between the
    geometries.
    '''

    def populate(self):
        input_ = self.input()
        interpolation_params = self.get_interpolation_parameters()

        colnames = [x for x in list(self.columns().keys()) if x.lower() != interpolation_params['target_geom_geoid']]

        stmt = '''
                INSERT INTO {output} ({target_data_geoid}, {out_colnames})
                SELECT {target_geom_geoid}, {sum_colnames}
                  FROM (
                    SELECT CASE WHEN ST_Within(target_geom_table.{target_geom_geomfield},
                                               source_geom_table.{source_geom_geomfield})
                                     THEN ST_Area(target_geom_table.{target_geom_geomfield}) /
                                          Nullif(ST_Area(source_geom_table.{source_geom_geomfield}), 0)
                                WHEN ST_Within(source_geom_table.{source_geom_geomfield},
                                               target_geom_table.{target_geom_geomfield})
                                     THEN 1
                                ELSE ST_Area(ST_Intersection(source_geom_table.{source_geom_geomfield},
                                                             target_geom_table.{target_geom_geomfield})) /
                                             Nullif(ST_Area(source_geom_table.{source_geom_geomfield}), 0)
                           END area_ratio,
                           target_geom_table.{target_geom_geoid}, {in_colnames}
                      FROM {source_data_table} source_data_table,
                           {source_geom_table} source_geom_table,
                           {target_geom_table} target_geom_table
                     WHERE source_data_table.{source_data_geoid} = source_geom_table.{source_geom_geoid}
                       AND ST_Intersects(source_geom_table.{source_geom_geomfield},
                                         target_geom_table.{target_geom_geomfield}) = True
                    ) q GROUP BY {target_geom_geoid}
               '''.format(
                    output=self.output().table,
                    sum_colnames=', '.join(['round(sum({x} / Nullif(area_ratio, 0))) {x}'.format(x=x) for x in colnames]),
                    out_colnames=', '.join(colnames),
                    in_colnames=', '.join(colnames),
                    source_data_table=input_['source_data'].table,
                    source_geom_table=input_['source_geom'].table,
                    target_geom_table=input_['target_geom'].table,
                    source_data_geoid=interpolation_params['source_data_geoid'],
                    source_geom_geoid=interpolation_params['source_geom_geoid'],
                    target_data_geoid=interpolation_params['target_data_geoid'],
                    target_geom_geoid=interpolation_params['target_geom_geoid'],
                    source_geom_geomfield=interpolation_params['source_geom_geomfield'],
                    target_geom_geomfield=interpolation_params['target_geom_geomfield'],
                )

        current_session().execute(stmt)


class CoupledInterpolationTask(BaseInterpolationTask):
    '''
    This task interpolates the data for one geography level from the data/geometries from
    another geography level when both layers are coupled.
    Calculating the measurements for the target layer is a matter of adding up the values
    from the source layer.
    '''

    def populate(self):
        input_ = self.input()
        interpolation_params = self.get_interpolation_parameters()

        colnames = [x for x in list(self.columns().keys()) if x.lower() != interpolation_params['target_geom_geoid']]

        stmt = '''
                INSERT INTO {output} ({target_data_geoid}, {out_colnames})
                SELECT target_geom_table.{target_geom_geoid}, {sum_colnames}
                  FROM {source_data_table} source_data_table,
                       {source_geom_table} source_geom_table,
                       {target_geom_table} target_geom_table
                 WHERE source_geom_table.{source_geom_geoid} = source_data_table.{source_data_geoid}
                   AND ST_Intersects(target_geom_table.{target_geom_geomfield},
                                     ST_PointOnSurface(source_geom_table.{source_geom_geomfield}))
                 GROUP BY target_geom_table.{target_geom_geoid}
               '''.format(
                    output=self.output().table,
                    out_colnames=', '.join(colnames),
                    sum_colnames=', '.join(['sum({x}) {x}'.format(x=x) for x in colnames]),
                    source_data_table=input_['source_data'].table,
                    source_geom_table=input_['source_geom'].table,
                    target_geom_table=input_['target_geom'].table,
                    target_data_geoid=interpolation_params['target_data_geoid'],
                    target_geom_geoid=interpolation_params['target_geom_geoid'],
                    source_data_geoid=interpolation_params['source_data_geoid'],
                    source_geom_geoid=interpolation_params['source_geom_geoid'],
                    source_geom_geomfield=interpolation_params['source_geom_geomfield'],
                    target_geom_geomfield=interpolation_params['target_geom_geomfield'],
                )

        current_session().execute(stmt)
>>>>>>> 6c44fd94
<|MERGE_RESOLUTION|>--- conflicted
+++ resolved
@@ -26,13 +26,8 @@
 from lib.logger import get_logger
 
 from tasks.meta import (OBSColumn, OBSTable, metadata, current_session,
-<<<<<<< HEAD
-                        session_commit, session_rollback)
+                        session_commit, session_rollback, GEOM_REF)
 from tasks.targets import (ColumnTarget, TagTarget, CartoDBTarget, PostgresTarget, TableTarget, RepoTarget)
-=======
-                        session_commit, session_rollback, GEOM_REF)
-from tasks.targets import (ColumnTarget, TagTarget, CartoDBTarget, PostgresTarget, TableTarget)
->>>>>>> 6c44fd94
 from tasks.util import (classpath, query_cartodb, sql_to_cartodb_table, underscore_slugify, shell,
                         create_temp_schema, unqualified_task_id, generate_tile_summary, uncompress_file,
                         copyfile)
@@ -1721,11 +1716,8 @@
         current_session().commit()
 
     def output(self):
-<<<<<<< HEAD
         return RepoTarget(self.input().schema, self.input().tablename,
                           self._repo_dir, self.resource_id, self.version, self._new_file_name)
-=======
-        return LocalTarget(self._get_filepath())
 
 
 class BaseInterpolationTask(TableTask):
@@ -1860,5 +1852,4 @@
                     target_geom_geomfield=interpolation_params['target_geom_geomfield'],
                 )
 
-        current_session().execute(stmt)
->>>>>>> 6c44fd94
+        current_session().execute(stmt)